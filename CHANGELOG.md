--- conflicted
+++ resolved
@@ -15,17 +15,11 @@
 
 ### Changed
 
-<<<<<<< HEAD
 - Breaking: When using `MonitoredItemBuilder::attribute_id()` for attributes not known at compile
   time, monitored items yield values of `MonitoredItemValue`.
-=======
-- Breaking: `AsyncMonitoredItem` yields `MonitoredItemValue` enum instead of `ua::DataValue`. Use
-  `MonitoredItemValue::value()` to directly get the data change value for monitored items with an
-  attribute ID other than `ua::AttributeId::EVENTNOTIFIER`.
 - Breaking: Replace `time::OffsetDateTime` with `time::UtcDateTime` in conversions from/to
   `ua::DateTime`.
 - Breaking: Bump Minimum Supported Rust Version (MSRV) to 1.81.
->>>>>>> 07cc290b
 
 ### Fixed
 

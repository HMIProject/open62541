# Changelog

All notable changes to this project will be documented in this file.

The format is based on [Keep a Changelog](https://keepachangelog.com/en/1.0.0/), and this project
adheres to [Semantic Versioning](https://semver.org/spec/v2.0.0.html).

## [Unreleased]

### Added

<<<<<<< HEAD
- Add method `Server::statistics()` to get server statistics.
- Add `ua::ServerStatistics`, `ua::SecureChannelStatistics`, and `ua::SessionStatistics`.
=======
- Add wrapper data type `ua::EUInformation` with the accompanying _newtype_ `ua::UnitId`.
- Add wrapper data type `ua::Range`.
>>>>>>> 97b9e1ca

## [0.8.2] - 2025-03-19

### Added

- Add wrapper data type `ua::Enumeration`.
- Add `ValueType` variants `Structure` (inner type `ua::ExtensionObject`) and `Enumeration`.

### Changed

- Upgrade to open62541 version
  [1.4.11](https://github.com/open62541/open62541/releases/tag/v1.4.11.1).

## [0.8.1] - 2025-03-04

### Added

- Add method `ClientBuilder::private_key_password_callback()` to handle encrypted SSL private keys.

### Fixed

- Avoid default behaviour of blocking and asking for password on standard input when password for
  encrypted SSL private keys is not available.

## [0.8.0] - 2025-02-12

### Added

- Add method `with_policy_id()` to `ua::AnonymousIdentityToken` and `ua::UserNameIdentityToken`.
- Add method `ua::UserNameIdentityToken::with_encryption_algorithm()`.
- Add `ua::X509IdentityToken` and `ua::IssuedIdentityToken`.
- Breaking: Add enum variants `X509` and `Issued` to `UserIdentityToken`.

### Changed

- Breaking: Expect `ua::String`, `ua::ByteString` in `ua::UserNameIdentityToken::with_user_name()`,
  `ua::UserNameIdentityToken::with_password()`.

## [0.7.3] - 2025-02-06

### Added

- Add method `MonitoredItemBuilder::attribute_id()` to set a different attribute ID to monitor.
- Add method `MonitoredItemBuilder::filter()` and related data types `ua::DataChangeFilter`,
  `ua::EventFilter`, `ua::AggregateFilter` along with associated data types.
- Add methods `ClientBuilder::security_mode()` and `ClientBuilder::security_policy_uri()` to select
  security mode and security policy URI when filtering remote endpoints.

### Changed

- Upgrade to open62541 version
  [1.4.10](https://github.com/open62541/open62541/releases/tag/v1.4.10).

## [0.7.2] - 2025-01-13

### Added

- Add method `Server::write_data_value()` to allow setting variable value with timestamps (#190).
- Add `SubscriptionBuilder` and `MonitoredItemBuilder` to create subscription and monitored items
  with additional control over request options.

### Changed

- Return source and server timestamps when reading attributes through `Server::read_attribute()`.
- Return source and server timestamps when reading attributes with `AsyncClient::read_value()`,
  `AsyncClient::read_attribute()` and related methods that return `DataValue`.

## [0.7.1] - 2024-12-19

### Added

- Zeroize memory held by `PrivateKey` when dropped.
- Add methods `ua::DataValue::with_source_timestamp()`, `ua::DataValue::with_server_timestamp()`,
  `ua::DataValue::with_source_picoseconds()`, `ua::DataValue::with_server_picoseconds()`.

## Changed

- Rename methods `ua::DataValue::status_code()` to `status()`, `ua::DataValue::with_status_code()`
  to `with_status()`. Deprecate the former methods.

## [0.7.0] - 2024-12-13

### Added

- Add type `PrivateKey` to wrap private keys when using Mbed TLS.
- Add types `ua::SecurityLevel`, `ua::EndpointDescription`, `ua::MessageSecurityMode`.
- Add method `ClientBuilder::get_endpoints()` to get remote server endpoints.
- Add method `ClientBuilder::certificate_verification()` and type `ua::CertificateVerification`.
- Add method `ua::CertificateVerification::custom()` and trait `CustomCertificateVerification` to
  allow custom certificate verification.

### Changed

- Breaking: Bump Minimum Supported Rust Version (MSRV) to 1.80.
- Breaking: Change type `Certificate` to hold certificate without private key.
- Breaking: Use new types `Certificate` and `PrivateKey` instead of raw `&[u8]` in
  `ClientBuilder::default_encryption()`, `ServerBuilder::default_with_security_policies()`, and
  `ServerBuilder::default_with_secure_security_policies()`.

## [0.6.6] - 2024-12-04

### Added

- Implement `Send` and `Sync` for `ua::Array` and `ua::KeyValueMap`.

## [0.6.5] - 2024-12-04

### Added

- Add ability to create SSL certificates using Mbed TLS with `create_certificate()`.
- Allow converting `ua::String` into `ua::ByteString` with method `ua::String::into_byte_string()`.
- Add type `ua::KeyValueMap`.
- Add method `ua::QualifiedName::ns0()` for creating qualified names in namespace 0.

### Changed

- Upgrade to open62541 version [1.4.8](https://github.com/open62541/open62541/releases/tag/v1.4.8).

## [0.6.4] - 2024-11-23

### Added

- Add feature flag `mbedtls` to build with encryption support by using bundled Mbed TLS version
  [3.6.2](https://github.com/Mbed-TLS/mbedtls/releases/tag/mbedtls-3.6.2).
- Add method for client encryption by using `ClientBuilder::default_encryption()`.
- Add methods for server encryption by using `ServerBuilder::default_with_security_policies()`,
  `ServerBuilder::default_with_secure_security_policies()`.
- Add `ClientBuilder::accept_all()` and `ServerBuilder::accept_all()` to skip certificate checks.
- Add method `ServerRunner::run_until_cancelled()` to allow gracefully shutting down server (#169).
- Add method `ServerRunner::access_control()` and related trait `AccessControl` with implementation
  `DefaultAccessControl` and `DefaultAccessControlWithLoginCallback` to allow custom authentication
  and authorization of clients in the server.
- Add method `ua::ByteString::new()` to create new OPC UA byte strings.

### Changed

- Upgrade to open62541 version [1.4.7](https://github.com/open62541/open62541/releases/tag/v1.4.7).
- Respect fill/alignment formatting parameters when printing `ua::String` (#166), as well as types
  `ua::NodeId`, `ua::QualifiedName`, `ua::StatusCode` (#167).

## [0.6.3] - 2024-10-14

### Changed

- Upgrade to open62541 version [1.4.6](https://github.com/open62541/open62541/releases/tag/v1.4.6).

## [0.6.2] - 2024-09-27

### Added

- Implement relations `PartialEq`, `Eq`, `PartialOrd`, `Ord` for `ua::Array` type.
- Add `ua::NodeId::namespace_index()` to get node ID's namespace index.

## [0.6.1] - 2024-09-04

### Added

- Add method `ClientBuilder::user_identity_token()` and associated types to set user identity token.

## [0.6.0] - 2024-08-20

### Added

- Add support for creating OPC UA server (#89), including callback-driven variable nodes, adding and
  removing nodes from the server namespace, querying the server namespace, adding and removing
  references, reading and writing object properties, creating and triggering events, browsing the
  server namespace, reading attributes, implementing callback-driven method nodes.
- Add `ua::StatusCode::is_uncertain()`, `is_bad()` for checking status code severity (#63).
- Add `ua::StatusCode::name()` to get human-readable representation of status code (#93).
- Add support for `ua::Argument` data type and basic support for `ua::ExtensionObject` (#71).
- Add `Debug` implementation for `ua::Array<T>` data types.
- Add `ValueType` enum to check `ua::Variant` without unwrapping (also `ua::Argument`).
- Add tracing log messages when processing service requests and responses (#80).
- Add methods to `ClientBuilder` to set response timeout, client description, and connectivity check
  interval (#81).
- Add logical OR combinator for `ua::BrowseResultMask` and `ua::NodeClassMask`.
- Add const `ua::NodeClassMask` variants to initialize masks.
- Add `serde` serialization for `ua::Array` and `ua::Variant` with array value.
- Add constructors `ua::Variant::scalar()` and `ua::Variant::array()`.
- Add constructor `ua::DataValue::new()`.
- Add helper method `ua::Array::into_array()` for conversion into native Rust array.
- Add known enum variants to `ua::StatusCode`.
- Add method `ua::ExpandedNodeId::numeric()` to create numeric expanded node IDs.
- Add types `ua::RelativePath`, `ua::RelativePathElement`, `ua::BrowsePath`, `ua::BrowsePathResult`,
  `ua::BrowsePathTarget`.
- Add `ua::NodeAttributes` and subtypes `ua::ObjectAttributes`, `ua::VariableAttributes`,
  `ua::MethodAttributes`, `ua::ObjectTypeAttributes`, `ua::VariableTypeAttributes`,
  `ua::ReferenceTypeAttributes`, `ua::DataTypeAttributes`, `ua::ViewAttributes`.
- Add method `Error::status_code()` to get original OPC UA status code that caused the error.
- Add method `ua::NodeId::into_expanded_node_id()`.
- Implement `Index` and `IndexMut` for `ua::Array` to allow direct element access.
- Add methods to `ua::DataValue` to get source/server timestamps.

### Changed

- Breaking: Return `Result` instead of `Option` for references in `AsyncClient::browse_many()` and
  `browse_next()` (#59, #60).
- Breaking: Return `Result` wrapping `ua::DataValue` from `AsyncClient::read_attributes()` (#61).
- Breaking: Move `ua::VariantValue` and `ua::ScalarValue` to top-level export outside `ua`.
- Breaking: Remove `ua::ArrayValue` for now (until we have a better interface).
- Breaking: Return output arguments without `Option` from `AsyncClient::call_method()` (#79).
- Breaking: Remove misleading `FromStr` trait implementation and offer `ua::String::new()` instead.
- Breaking: Upgrade to open62541 version 1.4.4 (#82). This affects the API of this crate as follows:
  - Automatically unwrap `ua::ExtensionObject` arrays inside `ua::Variant`.
- Breaking: Remove `cycle_time` parameter from `AsyncClient`'s interface (#91). The relevance of
  this parameter has been reduced by the upgrade to open62541 version 1.4.
- Breaking: Remove associated functions for enum data types deprecated in 0.5.0, e.g.
  `ua::AttributedId::value()`. Use uppercase constants `ua::AttributedId::VALUE` instead.
- Breaking: Split `Server::new()` and `ServerBuilder::build()` result type into `Server` and
  `ServerRunner` to allow interacting with server's data tree while server is running.
- Coerce _empty_ arrays of `ua::ExtensionObject` into the requested data type. This mirrors the
  auto-unwrapping behavior of open62541 version 1.4.
- Include appropriate trait bounds in return type of `AsyncMonitoredItem::into_stream()`.
- Breaking: Add prefix `with_` in `ua::BrowseNextRequest::with_release_continuation_points()`.
- Breaking: Change signatures of `AsyncClient::browse()` and `AsyncClient::browse_many()` to accept
  `ua::BrowseDescription` instead of `ua::NodeId` for better control over the resulting references.
- Breaking: Return typed variant `DataValue` instead of `ua::DataValue` from `AsyncClient` read
  operations.

### Fixed

- Return browsing error instead of empty references list from `AsyncClient::browse()` (#60).
- Return reading error instead of unset `ua::DataValue` from `AsyncClient::read_value()` and
  `read_attribute()` (#61).
- Check only severity in `ua::StatusCode::is_good()` (#63). Previously this would be an exact
  comparison to `ua::StatusCode::GOOD`.
- No longer panic when unwrapping `ua::Variant` with array value.
- Treat invalid references array as empty in `ua::BrowseResult` on successful request (#77).
- Handle graceful disconnection when dropping synchronous `Client`.
- Include subscription ID in request when deleting monitored items (#93).
- Avoid memory leak when calling `ua::Variant::with_scalar()` multiple times on the same value.

## [0.6.0-pre.6] - 2024-08-20

### Added

- Allow defining callback-driven variable nodes with `Server::add_data_source_variable_node()`.
- Allow deletion of server nodes with `Server::delete_node()`.
- Add known enum variants to `ua::StatusCode`.
- Add method `ua::ExpandedNodeId::numeric()` to create numeric expanded node IDs.
- Add types `ua::RelativePath`, `ua::RelativePathElement`, `ua::BrowsePath`, `ua::BrowsePathResult`,
  `ua::BrowsePathTarget`.
- Add `ua::NodeAttributes` and subtypes `ua::ObjectAttributes`, `ua::VariableAttributes`,
  `ua::MethodAttributes`, `ua::ObjectTypeAttributes`, `ua::VariableTypeAttributes`,
  `ua::ReferenceTypeAttributes`, `ua::DataTypeAttributes`, `ua::ViewAttributes`.
- Add generic way of adding nodes with `Server::add_node()` and associated `Node` type.
- Add methods `Server::add_namespace()`, `Server::get_namespace_by_name()`, and
  `Server::get_namespace_by_index()`.
- Add methods `Server::add_reference()` and `Server::delete_reference()`.
- Add method `Error::status_code()` to get original OPC UA status code that caused the error.
- Add method `ua::NodeId::into_expanded_node_id()`.
- Add method `Server::translate_browse_path_to_node_ids()`.
- Implement `Index` and `IndexMut` for `ua::Array` to allow direct element access.
- Add methods `Server::write_object_property()` and `Server::read_object_property()`.
- Add methods `Server::create_event()` and `Server::trigger_event()`.
- Add methods `Server::browse()`, `Server::browse_next()`, `Server::browse_recursive()`, and
  `Server::browse_simplified_browse_path()`.
- Add method `Server::read_attribute()` to read node attributes in a type-safe way.
- Add methods to `ua::DataValue` to get source/server timestamps.
- Add method `Server::add_method_node()`, and accompanying `MethodCallback` trait, to implement
  method nodes.

### Changed

- Include appropriate trait bounds in return type of `AsyncMonitoredItem::into_stream()`.
- Breaking: Add prefix `with_` in `ua::BrowseNextRequest::with_release_continuation_points()`.
- Upgrade to open62541 version 1.4.4.
- Breaking: Change signatures of `AsyncClient::browse()` and `AsyncClient::browse_many()` to accept
  `ua::BrowseDescription` instead of `ua::NodeId` for better control over the resulting references.
- Breaking: Return typed variant `DataValue` instead of `ua::DataValue` from `AsyncClient` read
  operations.
- Breaking: Adjust signatures of `Server::add_object_node()` and `Server::add_variable_node()` to
  match the new methods, returning the inserted node IDs.
- Breaking: Rename `Server::write_variable()` to `Server::write_value()` to better match client
  interface.
- Breaking: Remove special-cased helper method `Server::write_variable_string()`.

## [0.6.0-pre.5] - 2024-05-31

### Changed

- Upgrade to open62541 version 1.4.1. This removes the workaround introduced in 0.6.0-pre.3, it is
  no longer necessary.

## [0.6.0-pre.4] - 2024-05-22

### Changed

- Coerce _empty_ arrays of `ua::ExtensionObject` into the requested data type. This mirrors the
  auto-unwrapping behavior of open62541 version 1.4.

## [0.6.0-pre.3] - 2024-05-18

### Added

- Add logical OR combinator for `ua::BrowseResultMask` and `ua::NodeClassMask`.
- Add const `ua::NodeClassMask` variants to initialize masks.
- Add `serde` serialization for `ua::Array` and `ua::Variant` with array value.
- Add constructors `ua::Variant::scalar()` and `ua::Variant::array()`.
- Add constructor `ua::DataValue::new()`.
- Add helper method `ua::Array::into_array()` for conversion into native Rust array.

### Changed

- Breaking: Remove associated functions for enum data types deprecated in 0.5.0, e.g.
  `ua::AttributedId::value()`. Use uppercase constants `ua::AttributedId::VALUE` instead.
- Breaking: Split `Server::new()` and `ServerBuilder::build()` result type into `Server` and
  `ServerRunner` to allow interacting with server's data tree while server is running.
- Upgrade to open62541 version 1.4.0.
- Reintroduce internal mutex in `AsyncClient` to work around issue in open62541 version 1.4.

### Fixed

- Avoid memory leak when calling `ua::Variant::with_scalar()` multiple times on the same value.

## [0.6.0-pre.2] - 2024-04-12

### Added

- Add basic support for creating OPC UA server with static nodes (#89).

## [0.6.0-pre.1] - 2024-04-05

### Added

- Add `ua::StatusCode::is_uncertain()`, `is_bad()` for checking status code severity (#63).
- Add `ua::StatusCode::name()` to get human-readable representation of status code (#93).
- Add support for `ua::Argument` data type and basic support for `ua::ExtensionObject` (#71).
- Add `Debug` implementation for `ua::Array<T>` data types.
- Add `ValueType` enum to check `ua::Variant` without unwrapping (also `ua::Argument`).
- Add tracing log messages when processing service requests and responses (#80).
- Add methods to `ClientBuilder` to set response timeout, client description, and connectivity check
  interval (#81).

### Changed

- Breaking: Return `Result` instead of `Option` for references in `AsyncClient::browse_many()` and
  `browse_next()` (#59, #60).
- Breaking: Return `Result` wrapping `ua::DataValue` from `AsyncClient::read_attributes()` (#61).
- Breaking: Move `ua::VariantValue` and `ua::ScalarValue` to top-level export outside `ua`.
- Breaking: Remove `ua::ArrayValue` for now (until we have a better interface).
- Breaking: Return output arguments without `Option` from `AsyncClient::call_method()` (#79).
- Breaking: Remove misleading `FromStr` trait implementation and offer `ua::String::new()` instead.
- Breaking: Upgrade to open62541 version 1.4 (#82). This affects the API of this crate as follows:
  - Automatically unwrap `ua::ExtensionObject` arrays inside `ua::Variant`.
- Breaking: Remove `cycle_time` parameter from `AsyncClient`'s interface (#91). The relevance of
  this parameter has been reduced by the upgrade to open62541 version 1.4.

### Fixed

- Return browsing error instead of empty references list from `AsyncClient::browse()` (#60).
- Return reading error instead of unset `ua::DataValue` from `AsyncClient::read_value()` and
  `read_attribute()` (#61).
- Check only severity in `ua::StatusCode::is_good()` (#63). Previously this would be an exact
  comparison to `ua::StatusCode::GOOD`.
- No longer panic when unwrapping `ua::Variant` with array value.
- Treat invalid references array as empty in `ua::BrowseResult` on successful request (#77).
- Handle graceful disconnection when dropping synchronous `Client`.
- Include subscription ID in request when deleting monitored items (#93).

## [0.5.0] - 2024-03-01

### Added

- Allow reading node attributes with `AsyncClient::read_attribute()` and `read_attributes()`.
- Allow continuing browsing from continuation points with `AsyncClient::browse_next()`.

### Changed

- Provide uppercase variants for enum data types, e.g. `ua::AttributedId::VALUE`. This deprecates
  the associated functions such as `ua::AttributedId::value()` formerly used for this purpose.
- Breaking: Return continuation points from `AsyncClient::browse()` and `browse_many()` (when not
  all references were returned, to be used with `AsyncClient::browse_next()`).
- Breaking: Simplify argument type `node_ids: &[impl Borrow<ua::NodeId>]` to `&[ua::NodeId]` in
  `AsyncClient::browse_many()`.
- Rename `ua::String::as_slice()` to `as_bytes()`. Deprecate the former method.

## [0.4.0] - 2024-02-12

### Added

- Fallible conversion from `time::OffsetDateTime` to `ua::DateTime`.

### Changed

- Breaking: Renamed `ua::DateTime::as_datetime()` to `ua::DateTime::to_utc()`.
- Use RFC 3339 variant of ISO 8601 for `ua::DateTime` serialization.

## [0.3.0] - 2024-01-23

### Added

- Allow setting secure channel lifetime and requested session timeout in `ClientBuilder`.
- Allow fetching current client state to periodically check for disconnect.

### Changed

- Breaking: Remove default `Display` implementation for most `ua` wrapper types (using the `Debug`
  implementation is more appropriate in these cases).

### Fixed

- Fix handling of empty and invalid strings.
- Include values in log messages (#22).

## [0.2.2] - 2024-01-12

### Changed

- Fix typo in README file and changelog.

## [0.2.1] - 2024-01-12

### Added

- First public release.

[Unreleased]: https://github.com/HMIProject/open62541/compare/v0.8.2...HEAD
[0.8.2]: https://github.com/HMIProject/open62541/compare/v0.8.1...v0.8.2
[0.8.1]: https://github.com/HMIProject/open62541/compare/v0.8.0...v0.8.1
[0.8.0]: https://github.com/HMIProject/open62541/compare/v0.7.3...v0.8.0
[0.7.3]: https://github.com/HMIProject/open62541/compare/v0.7.2...v0.7.3
[0.7.2]: https://github.com/HMIProject/open62541/compare/v0.7.1...v0.7.2
[0.7.1]: https://github.com/HMIProject/open62541/compare/v0.7.0...v0.7.1
[0.7.0]: https://github.com/HMIProject/open62541/compare/v0.6.6...v0.7.0
[0.6.6]: https://github.com/HMIProject/open62541/compare/v0.6.5...v0.6.6
[0.6.5]: https://github.com/HMIProject/open62541/compare/v0.6.4...v0.6.5
[0.6.4]: https://github.com/HMIProject/open62541/compare/v0.6.3...v0.6.4
[0.6.3]: https://github.com/HMIProject/open62541/compare/v0.6.2...v0.6.3
[0.6.2]: https://github.com/HMIProject/open62541/compare/v0.6.1...v0.6.2
[0.6.1]: https://github.com/HMIProject/open62541/compare/v0.6.0...v0.6.1
[0.6.0]: https://github.com/HMIProject/open62541/compare/v0.5.0...v0.6.0
[0.6.0-pre.6]: https://github.com/HMIProject/open62541/compare/v0.6.0-pre.5...v0.6.0-pre.6
[0.6.0-pre.5]: https://github.com/HMIProject/open62541/compare/v0.6.0-pre.4...v0.6.0-pre.5
[0.6.0-pre.4]: https://github.com/HMIProject/open62541/compare/v0.6.0-pre.3...v0.6.0-pre.4
[0.6.0-pre.3]: https://github.com/HMIProject/open62541/compare/v0.6.0-pre.2...v0.6.0-pre.3
[0.6.0-pre.2]: https://github.com/HMIProject/open62541/compare/v0.6.0-pre.1...v0.6.0-pre.2
[0.6.0-pre.1]: https://github.com/HMIProject/open62541/compare/v0.5.0...v0.6.0-pre.1
[0.5.0]: https://github.com/HMIProject/open62541/compare/v0.4.0...v0.5.0
[0.4.0]: https://github.com/HMIProject/open62541/compare/v0.3.0...v0.4.0
[0.3.0]: https://github.com/HMIProject/open62541/compare/v0.2.2...v0.3.0
[0.2.2]: https://github.com/HMIProject/open62541/compare/v0.2.1...v0.2.2
[0.2.1]: https://github.com/HMIProject/open62541/releases/tag/v0.2.1<|MERGE_RESOLUTION|>--- conflicted
+++ resolved
@@ -9,19 +9,16 @@
 
 ### Added
 
-<<<<<<< HEAD
 - Add method `Server::statistics()` to get server statistics.
 - Add `ua::ServerStatistics`, `ua::SecureChannelStatistics`, and `ua::SessionStatistics`.
-=======
-- Add wrapper data type `ua::EUInformation` with the accompanying _newtype_ `ua::UnitId`.
-- Add wrapper data type `ua::Range`.
->>>>>>> 97b9e1ca
+- Add `ua::EUInformation` and accompanying _newtype_ `ua::UnitId`.
+- Add `ua::Range`.
 
 ## [0.8.2] - 2025-03-19
 
 ### Added
 
-- Add wrapper data type `ua::Enumeration`.
+- Add `ua::Enumeration`.
 - Add `ValueType` variants `Structure` (inner type `ua::ExtensionObject`) and `Enumeration`.
 
 ### Changed

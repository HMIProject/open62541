# Changelog

All notable changes to this project will be documented in this file.

The format is based on [Keep a Changelog](https://keepachangelog.com/en/1.0.0/), and this project
adheres to [Semantic Versioning](https://semver.org/spec/v2.0.0.html).

## Unreleased

### Added

- Allow reading node attributes with ``AsyncClient::read_attribute()` and `read_attributes()`
- Allow continuing browsing from continuation points with `AsyncClient::browse_next()`

### Changed

- Provide uppercase variants for enum data types, e.g. `ua::AttributedId::VALUE`. This deprecates
  the associated functions such as `ua::AttributedId::value()` formerly used for this purpose.
<<<<<<< HEAD
- Rename `ua::String::as_slice()` to `as_bytes()`. Deprecate the former method.
- Breaking: Return continuation points from `AsyncClient::browse()` and `browse_many()` (when not
  all references were returned, to be used with `AsyncClient::browse_next()`)
=======
- Breaking: Simplify argument type `node_ids: &[impl Borrow<ua::NodeId>]` to `&[ua::NodeId]` in
  `AsyncClient::browse_many()`
>>>>>>> 99cc9c02

## [0.4.0] - 2024-02-12

[0.4.0]: https://github.com/HMIProject/open62541/compare/v0.3.0...v0.4.0

### Added

- Fallible conversion from `time::OffsetDateTime` to `ua::DateTime`.

### Changed

- Breaking: Renamed `ua::DateTime::as_datetime()` to `ua::DateTime::to_utc()`.
- Use RFC 3339 variant of ISO 8601 for `ua::DateTime` serialization.

## [0.3.0] - 2024-01-23

[0.3.0]: https://github.com/HMIProject/open62541/compare/v0.2.2...v0.3.0

### Added

- Allow setting secure channel lifetime and requested session timeout in `ClientBuilder`.
- Allow fetching current client state to periodically check for disconnect.

### Changed

- Breaking: Remove default `Display` implementation for most `ua` wrapper types (using the `Debug`
  implementation is more appropriate in these cases).

### Fixed

- Fix handling of empty and invalid strings.
- Include values in log messages (#22).

## [0.2.2] - 2024-01-12

[0.2.2]: https://github.com/HMIProject/open62541/compare/v0.2.1...v0.2.2

### Changed

- Fix typo in README file and changelog.

## [0.2.1] - 2024-01-12

[0.2.1]: https://github.com/HMIProject/open62541/releases/tag/v0.2.1

### Added

- First public release.<|MERGE_RESOLUTION|>--- conflicted
+++ resolved
@@ -16,14 +16,11 @@
 
 - Provide uppercase variants for enum data types, e.g. `ua::AttributedId::VALUE`. This deprecates
   the associated functions such as `ua::AttributedId::value()` formerly used for this purpose.
-<<<<<<< HEAD
-- Rename `ua::String::as_slice()` to `as_bytes()`. Deprecate the former method.
 - Breaking: Return continuation points from `AsyncClient::browse()` and `browse_many()` (when not
   all references were returned, to be used with `AsyncClient::browse_next()`)
-=======
 - Breaking: Simplify argument type `node_ids: &[impl Borrow<ua::NodeId>]` to `&[ua::NodeId]` in
   `AsyncClient::browse_many()`
->>>>>>> 99cc9c02
+- Rename `ua::String::as_slice()` to `as_bytes()`. Deprecate the former method.
 
 ## [0.4.0] - 2024-02-12
 

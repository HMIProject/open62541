--- conflicted
+++ resolved
@@ -7,7 +7,6 @@
 
 ## [Unreleased]
 
-<<<<<<< HEAD
 ### Changed
 
 - Breaking: `AsyncMonitoredItem` yields `MonitoredItemValue` enum instead of `ua::DataValue`. Use
@@ -18,7 +17,7 @@
 
 - Monitored items with the attribute ID `ua::AttributeId::EVENTNOTIFIER` are handled properly and
   yield enum variant `MonitoredItemValue::Event`.
-=======
+
 ## [0.8.5] - 2025-05-14
 
 ### Added
@@ -26,7 +25,6 @@
 - Add `ua::ServerStatusDataType` with `ua::ServerState` and `ua::BuildInfo`.
 - Add methods `ua::DateTime::try_from_unix_timestamp_nanos()` and `as_unix_timestamp_nanos()` that
   work independently of the `time` feature.
->>>>>>> fd3e594e
 
 ## [0.8.4] - 2025-04-30
 

# Changelog

All notable changes to this project will be documented in this file.

The format is based on [Keep a Changelog](https://keepachangelog.com/en/1.0.0/), and this project
adheres to [Semantic Versioning](https://semver.org/spec/v2.0.0.html).

## Unreleased

### Added

<<<<<<< HEAD
- Allow setting secure channel lifetime and requested session timeout in `ClientBuilder`.
=======
- Allow fetching current client state to periodically check for disconnect.
>>>>>>> a02ce692

### Changed

- Breaking: Remove default `Display` implementation for most `ua` wrapper types (using the `Debug`
  implementation is more appropriate in these cases).

### Fixed

- Fix handling of empty and invalid strings.

## [0.2.2] - 2024-01-12

[0.2.2]: https://github.com/HMIProject/open62541/compare/v0.2.1...v0.2.2

### Changed

- Fix typo in README file and changelog.

## [0.2.1] - 2024-01-12

[0.2.1]: https://github.com/HMIProject/open62541/releases/tag/v0.2.1

### Added

- First public release.<|MERGE_RESOLUTION|>--- conflicted
+++ resolved
@@ -9,11 +9,8 @@
 
 ### Added
 
-<<<<<<< HEAD
 - Allow setting secure channel lifetime and requested session timeout in `ClientBuilder`.
-=======
 - Allow fetching current client state to periodically check for disconnect.
->>>>>>> a02ce692
 
 ### Changed
 

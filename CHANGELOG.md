--- conflicted
+++ resolved
@@ -14,13 +14,10 @@
 - Add method `AsyncMonitoredItem::delete()` to release server resources in a controlled manner
   asynchronously before dropping.
 - Add `MonitoredItemCreateRequestBuilder`.
-<<<<<<< HEAD
+- `AsyncClient` and `AsyncSubscription` no longer depend on the `tokio` feature.
 - Experimental: New function `create_monitored_items_callback()` with accompanying type
   `MonitoredItemHandle`. Hidden behind the optional feature `experimental-monitored-item-callback`
   for stabilizing the public API.
-=======
-- `AsyncClient` and `AsyncSubscription` no longer depend on the `tokio` feature.
->>>>>>> 195804b7
 
 ### Changed
 

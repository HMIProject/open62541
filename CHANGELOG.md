# Changelog

All notable changes to this project will be documented in this file.

The format is based on [Keep a Changelog](https://keepachangelog.com/en/1.0.0/), and this project
adheres to [Semantic Versioning](https://semver.org/spec/v2.0.0.html).

## Unreleased

### Added

- Allow defining callback-driven variable nodes with `Server::add_data_source_variable_node()`.
- Allow deletion of server nodes with `Server::delete_node()`.
- Add known enum variants to `ua::StatusCode`.
<<<<<<< HEAD
- Add `ua::NodeAttributes` and subtypes `ua::ObjectAttributes`, `ua::VariableAttributes`,
  `ua::MethodAttributes`, `ua::ObjectTypeAttributes`, `ua::VariableTypeAttributes`,
  `ua::ReferenceTypeAttributes`, `ua::DataTypeAttributes`, `ua::ViewAttributes`.
=======
- Add method `ua::ExpandedNodeId::numeric()` to create numeric expanded node IDs.
>>>>>>> 2d4516b1

### Changed

- Include appropriate trait bounds in return type of `AsyncMonitoredItem::into_stream()`.
- Breaking: Add prefix `with_` in `ua::BrowseNextRequest::with_release_continuation_points()`.
- Upgrade to open62541 released version 1.4.2.

## [0.6.0-pre.5] - 2024-05-31

[0.6.0-pre.5]: https://github.com/HMIProject/open62541/compare/v0.6.0-pre.4...v0.6.0-pre.5

### Changed

- Upgrade to open62541 released version 1.4.1. This removes the workaround introduced in
  0.6.0-pre.3, it is no longer necessary.

## [0.6.0-pre.4] - 2024-05-22

[0.6.0-pre.4]: https://github.com/HMIProject/open62541/compare/v0.6.0-pre.3...v0.6.0-pre.4

### Changed

- Coerce _empty_ arrays of `ua::ExtensionObject` into the requested data type. This mirrors the
  auto-unwrapping behavior of open62541 version 1.4.

## [0.6.0-pre.3] - 2024-05-18

[0.6.0-pre.3]: https://github.com/HMIProject/open62541/compare/v0.6.0-pre.2...v0.6.0-pre.3

### Added

- Add logical OR combinator for `ua::BrowseResultMask` and `ua::NodeClassMask`.
- Add const `ua::NodeClassMask` variants to initialize masks.
- Add `serde` serialization for `ua::Array` and `ua::Variant` with array value.
- Add constructors `ua::Variant::scalar()` and `ua::Variant::array()`.
- Add constructor `ua::DataValue::new()`.
- Add helper method `ua::Array::into_array()` for conversion into native Rust array.

### Changed

- Breaking: Remove associated functions for enum data types deprecated in 0.5.0, e.g.
  `ua::AttributedId::value()`. Use uppercase constants `ua::AttributedId::VALUE` instead.
- Breaking: Split `Server::new()` and `ServerBuilder::build()` result type into `Server` and
  `ServerRunner` to allow interacting with server's data tree while server is running.
- Upgrade to open62541 released version 1.4.0.
- Reintroduce internal mutex in `AsyncClient` to work around issue in open62541 version 1.4.

### Fixed

- Avoid memory leak when calling `ua::Variant::with_scalar()` multiple times on the same value.

## [0.6.0-pre.2] - 2024-04-12

[0.6.0-pre.2]: https://github.com/HMIProject/open62541/compare/v0.6.0-pre.1...v0.6.0-pre.2

### Added

- Add basic support for creating OPC UA server with static nodes (#89).

## [0.6.0-pre.1] - 2024-04-05

[0.6.0-pre.1]: https://github.com/HMIProject/open62541/compare/v0.5.0...v0.6.0-pre.1

### Added

- Add `ua::StatusCode::is_uncertain()`, `is_bad()` for checking status code severity (#63).
- Add `ua::StatusCode::name()` to get human-readable representation of status code (#93).
- Add support for `ua::Argument` data type and basic support for `ua::ExtensionObject` (#71).
- Add `Debug` implementation for `ua::Array<T>` data types.
- Add `ValueType` enum to check `ua::Variant` without unwrapping (also `ua::Argument`).
- Add tracing log messages when processing service requests and responses (#80).
- Add methods to `ClientBuilder` to set response timeout, client description, and connectivity check
  interval (#81).

### Changed

- Breaking: Return `Result` instead of `Option` for references in `AsyncClient::browse_many()` and
  `browse_next()` (#59, #60).
- Breaking: Return `Result` wrapping `ua::DataValue` from `AsyncClient::read_attributes()` (#61).
- Breaking: Move `ua::VariantValue` and `ua::ScalarValue` to top-level export outside `ua`.
- Breaking: Remove `ua::ArrayValue` for now (until we have a better interface).
- Breaking: Return output arguments without `Option` from `AsyncClient::call_method()` (#79).
- Breaking: Remove misleading `FromStr` trait implementation and offer `ua::String::new()` instead.
- Breaking: Upgrade to open62541 version 1.4 (#82). This affects the API of this crate as follows:
  - Automatically unwrap `ua::ExtensionObject` arrays inside `ua::Variant`.
- Breaking: Remove `cycle_time` parameter from `AsyncClient`'s interface (#91). The relevance of
  this parameter has been reduced by the upgrade to open62541 version 1.4.

### Fixed

- Return browsing error instead of empty references list from `AsyncClient::browse()` (#60).
- Return reading error instead of unset `ua::DataValue` from `AsyncClient::read_value()` and
  `read_attribute()` (#61).
- Check only severity in `ua::StatusCode::is_good()` (#63). Previously this would be an exact
  comparison to `ua::StatusCode::GOOD`.
- No longer panic when unwrapping `ua::Variant` with array value.
- Treat invalid references array as empty in `ua::BrowseResult` on successful request (#77).
- Handle graceful disconnection when dropping synchronous `Client`.
- Include subscription ID in request when deleting monitored items (#93).

## [0.5.0] - 2024-03-01

[0.5.0]: https://github.com/HMIProject/open62541/compare/v0.4.0...v0.5.0

### Added

- Allow reading node attributes with `AsyncClient::read_attribute()` and `read_attributes()`.
- Allow continuing browsing from continuation points with `AsyncClient::browse_next()`.

### Changed

- Provide uppercase variants for enum data types, e.g. `ua::AttributedId::VALUE`. This deprecates
  the associated functions such as `ua::AttributedId::value()` formerly used for this purpose.
- Breaking: Return continuation points from `AsyncClient::browse()` and `browse_many()` (when not
  all references were returned, to be used with `AsyncClient::browse_next()`).
- Breaking: Simplify argument type `node_ids: &[impl Borrow<ua::NodeId>]` to `&[ua::NodeId]` in
  `AsyncClient::browse_many()`.
- Rename `ua::String::as_slice()` to `as_bytes()`. Deprecate the former method.

## [0.4.0] - 2024-02-12

[0.4.0]: https://github.com/HMIProject/open62541/compare/v0.3.0...v0.4.0

### Added

- Fallible conversion from `time::OffsetDateTime` to `ua::DateTime`.

### Changed

- Breaking: Renamed `ua::DateTime::as_datetime()` to `ua::DateTime::to_utc()`.
- Use RFC 3339 variant of ISO 8601 for `ua::DateTime` serialization.

## [0.3.0] - 2024-01-23

[0.3.0]: https://github.com/HMIProject/open62541/compare/v0.2.2...v0.3.0

### Added

- Allow setting secure channel lifetime and requested session timeout in `ClientBuilder`.
- Allow fetching current client state to periodically check for disconnect.

### Changed

- Breaking: Remove default `Display` implementation for most `ua` wrapper types (using the `Debug`
  implementation is more appropriate in these cases).

### Fixed

- Fix handling of empty and invalid strings.
- Include values in log messages (#22).

## [0.2.2] - 2024-01-12

[0.2.2]: https://github.com/HMIProject/open62541/compare/v0.2.1...v0.2.2

### Changed

- Fix typo in README file and changelog.

## [0.2.1] - 2024-01-12

[0.2.1]: https://github.com/HMIProject/open62541/releases/tag/v0.2.1

### Added

- First public release.<|MERGE_RESOLUTION|>--- conflicted
+++ resolved
@@ -12,13 +12,10 @@
 - Allow defining callback-driven variable nodes with `Server::add_data_source_variable_node()`.
 - Allow deletion of server nodes with `Server::delete_node()`.
 - Add known enum variants to `ua::StatusCode`.
-<<<<<<< HEAD
+- Add method `ua::ExpandedNodeId::numeric()` to create numeric expanded node IDs.
 - Add `ua::NodeAttributes` and subtypes `ua::ObjectAttributes`, `ua::VariableAttributes`,
   `ua::MethodAttributes`, `ua::ObjectTypeAttributes`, `ua::VariableTypeAttributes`,
   `ua::ReferenceTypeAttributes`, `ua::DataTypeAttributes`, `ua::ViewAttributes`.
-=======
-- Add method `ua::ExpandedNodeId::numeric()` to create numeric expanded node IDs.
->>>>>>> 2d4516b1
 
 ### Changed
 

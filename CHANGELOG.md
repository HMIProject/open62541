--- conflicted
+++ resolved
@@ -12,11 +12,8 @@
 - Allow defining callback-driven variable nodes with `Server::add_data_source_variable_node()`.
 - Allow deletion of server nodes with `Server::delete_node()`.
 - Add known enum variants to `ua::StatusCode`.
-<<<<<<< HEAD
+- Add method `ua::ExpandedNodeId::numeric()` to create numeric expanded node IDs.
 - Add type `ua::RelativePathElement`.
-=======
-- Add method `ua::ExpandedNodeId::numeric()` to create numeric expanded node IDs.
->>>>>>> 2d4516b1
 
 ### Changed
 

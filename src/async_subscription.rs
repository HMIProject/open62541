--- conflicted
+++ resolved
@@ -196,11 +196,10 @@
     }
 
     #[must_use]
-<<<<<<< HEAD
-    #[cfg(not(feature = "experimental-monitored-item-callback"))]
-=======
-    #[cfg_attr(not(feature = "tokio"), expect(dead_code, reason = "unused"))]
->>>>>>> 195804b7
+    #[cfg(all(
+        feature = "tokio",
+        not(feature = "experimental-monitored-item-callback")
+    ))]
     pub(crate) const fn client(&self) -> &Weak<ua::Client> {
         &self.client
     }

use std::hash;

use open62541_sys::UA_AttributeId;

crate::data_type!(AttributeId, UInt32);

crate::enum_variants!(
    AttributeId,
    UA_AttributeId,
    [
        NODEID,
        NODECLASS,
        BROWSENAME,
        DISPLAYNAME,
        DESCRIPTION,
        WRITEMASK,
        USERWRITEMASK,
        ISABSTRACT,
        SYMMETRIC,
        INVERSENAME,
        CONTAINSNOLOOPS,
        EVENTNOTIFIER,
        VALUE,
        DATATYPE,
        VALUERANK,
        ARRAYDIMENSIONS,
        ACCESSLEVEL,
        USERACCESSLEVEL,
        MINIMUMSAMPLINGINTERVAL,
        HISTORIZING,
        EXECUTABLE,
        USEREXECUTABLE,
        DATATYPEDEFINITION,
        ROLEPERMISSIONS,
        USERROLEPERMISSIONS,
        ACCESSRESTRICTIONS,
        ACCESSLEVELEX,
<<<<<<< HEAD
    ],
=======
    ]
>>>>>>> c7ba76b6
);

impl AttributeId {
    #[deprecated(note = "use `Self::VALUE` instead")]
    #[must_use]
    pub const fn value() -> Self {
        Self(UA_AttributeId::UA_ATTRIBUTEID_VALUE)
    }
}

impl hash::Hash for AttributeId {
    fn hash<H: hash::Hasher>(&self, state: &mut H) {
        self.0.hash(state);
    }
}

impl hash::Hash for AttributeId {
    fn hash<H: hash::Hasher>(&self, state: &mut H) {
        self.0.hash(state);
    }
}<|MERGE_RESOLUTION|>--- conflicted
+++ resolved
@@ -35,11 +35,7 @@
         USERROLEPERMISSIONS,
         ACCESSRESTRICTIONS,
         ACCESSLEVELEX,
-<<<<<<< HEAD
     ],
-=======
-    ]
->>>>>>> c7ba76b6
 );
 
 impl AttributeId {

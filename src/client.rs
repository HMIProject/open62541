--- conflicted
+++ resolved
@@ -211,27 +211,20 @@
         crate::AsyncClient::from_sync(self.0, cycle_time)
     }
 
-<<<<<<< HEAD
     /// Gets current channel and session state, and connect status.
     #[must_use]
     pub fn state(&self) -> ua::ClientState {
         self.0.state()
     }
 
-=======
->>>>>>> 017374c2
     /// Disconnects from endpoint.
     ///
     /// This consumes the client and handles the graceful shutdown of the connection. This should be
     /// preferred over simply dropping the instance to give the server a chance to clean up and also
     /// to avoid blocking unexpectedly when the client is being dropped without calling this method.
-<<<<<<< HEAD
-    #[allow(clippy::semicolon_if_nothing_returned)] // Forward future result as-is.
-=======
     // Forward any result as-is to detect mismatching method signatures at compile time if the
     // return type of the inner method should ever change.
     #[allow(clippy::semicolon_if_nothing_returned)]
->>>>>>> 017374c2
     pub fn disconnect(self) {
         self.0.disconnect()
     }

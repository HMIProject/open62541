//! Rust wrapper for the [open62541](https://www.open62541.org) library.
//!
//! # Examples
//!
//! ## Client: Connect to server
//!
//! Use [`AsyncClient`] to asynchronously connect to an OPC UA server:
//!
//! ```no_run
//! use open62541::AsyncClient;
//!
//! # #[tokio::main]
//! # async fn main() -> anyhow::Result<()> {
//! #
//! let client = AsyncClient::new("opc.tcp://opcuademo.sterfive.com:26543")?;
//! #
//! # Ok(())
//! # }
//! ```
//!
//! This requires an async runtime such as [`tokio`].
//!
//! ## Client: Read node's value attribute
//!
//! Read a variable node's value attribute with [`AsyncClient::read_value()`]:
//!
//! ```no_run
//! # use open62541::AsyncClient;
//! use open62541::ua;
//!
//! # #[tokio::main]
//! # async fn main() -> anyhow::Result<()> {
//! #
//! # let client = AsyncClient::new("opc.tcp://opcuademo.sterfive.com:26543")?;
//! #
//! let node_id = ua::NodeId::numeric(0, 2258); // Server/ServerStatus/CurrentTime
//!
//! let value = client.read_value(&node_id).await?;
//!
//! println!("Received value: {value:?}");
//! #
//! # Ok(())
//! # }
//! ```
//!
//! Use [`AsyncClient::read_attribute()`] and related methods to read other attributes other than
//! the value.
//!
//! ## Client: Watch node for changes in value attribute
//!
//! Subscribe to a node's value by creating a subscription with
//! [`AsyncClient::create_subscription()`] and adding monitored items to it with
//! [`AsyncSubscription::create_monitored_item()`]:
//!
//! ```no_run
//! # use open62541::{AsyncClient, ua};
//! #
//! # #[tokio::main]
//! # async fn main() -> anyhow::Result<()> {
//! #
//! # let client = AsyncClient::new("opc.tcp://opcuademo.sterfive.com:26543")?;
//! #
//! # let node_id = ua::NodeId::numeric(0, 2258); // Server/ServerStatus/CurrentTime
//! #
//! // Create subscription that receives the updates.
//! let subscription = client.create_subscription().await?;
//! // Create monitored item to receive node updates.
//! let mut monitored_item = subscription.create_monitored_item(&node_id).await?;
//!
//! while let Some(value) = monitored_item.next().await {
//!     println!("Received value: {value:?}");
//! }
//! #
//! # Ok(())
//! # }
//! ```
//!
//! ## Server: Run server
//!
//! Create an OPC UA server with [`Server::new()`]. When instantiating a server, you receive a
//! [`ServerRunner`] along with the [`Server`]. Use it to run the server until interrupted:
//!
//! ```no_run
//! use open62541::Server;
//!
//! # #[tokio::main]
//! # async fn main() -> anyhow::Result<()> {
//! let (server, runner) = Server::new();
//!
//! // Define data nodes on `server`.
//!
//! runner.run_until_interrupt()?;
//! #
//! # Ok(())
//! # }
//! ```
//!
//! By default, [`ServerRunner::run()`] runs on the current thread. Use
//! [`thread::spawn()`](std::thread::spawn) to run it in a different thread.
//!
//! ## Server: Define object and managed variable nodes
//!
//! Define nodes with [`Server::add_object_node()`] and related methods:
//!
//! ```
//! # use open62541::Server;
//! use open62541::{ObjectNode, ua, VariableNode};
//! use open62541_sys::{
//!     UA_NS0ID_BASEDATAVARIABLETYPE, UA_NS0ID_FOLDERTYPE, UA_NS0ID_OBJECTSFOLDER,
//!     UA_NS0ID_ORGANIZES, UA_NS0ID_STRING,
//! };
//!
//! # #[tokio::main]
//! # async fn main() -> anyhow::Result<()> {
//! # let (server, runner) = Server::new();
//! #
//! let object_node_id = server.add_object_node(ObjectNode {
//!     requested_new_node_id: None,
//!     parent_node_id: ua::NodeId::ns0(UA_NS0ID_OBJECTSFOLDER),
//!     reference_type_id: ua::NodeId::ns0(UA_NS0ID_ORGANIZES),
//!     browse_name: ua::QualifiedName::new(1, "SomeFolder"),
//!     type_definition: ua::NodeId::ns0(UA_NS0ID_FOLDERTYPE),
//!     attributes: ua::ObjectAttributes::default(),
//! })?;
//!
//! let variable_node_id = server.add_variable_node(VariableNode {
//!     requested_new_node_id: None,
//!     parent_node_id: object_node_id,
//!     reference_type_id: ua::NodeId::ns0(UA_NS0ID_ORGANIZES),
//!     browse_name: ua::QualifiedName::new(1, "SomeVariable"),
//!     type_definition: ua::NodeId::ns0(UA_NS0ID_BASEDATAVARIABLETYPE),
//!     attributes: ua::VariableAttributes::default()
//!         .with_data_type(&ua::NodeId::ns0(UA_NS0ID_STRING)),
//! })?;
//!
//! server.write_value(
//!     &variable_node_id,
//!     &ua::Variant::scalar(ua::String::new("Lorem Ipsum")?),
//! )?;
//! #
//! # Ok(())
//! # }
//! ```
//!
//! Nodes may also be added (and removed) while the server is running.
//!
//! ## Server: Define data source variable nodes (callback-driven)
//!
//! Implement [`DataSource`] for custom types to enable callback-driven read and write access
//! through OPC UA variables.
//!
//! Use [`DataSourceReadContext`] and [`DataSourceWriteContext`] to set the value to return to the
//! client, or access the incoming value received from the client:
//!
//! ```
//! # use open62541::{ObjectNode, Server, ua, VariableNode};
//! use open62541::{DataSource, DataSourceReadContext, DataSourceResult, DataSourceWriteContext};
//! # use open62541_sys::{
//! #     UA_NS0ID_BASEDATAVARIABLETYPE, UA_NS0ID_OBJECTSFOLDER, UA_NS0ID_ORGANIZES,
//! #     UA_NS0ID_STRING,
//! # };
//!
//! struct SomeDataSource {
//!     some_value: u32,
//! }
//!
//! impl DataSource for SomeDataSource {
//!     fn read(&mut self, ctx: &mut DataSourceReadContext) -> DataSourceResult {
//!         let value = format!("This is #{value}", value = self.some_value);
//!         ctx.set_variant(ua::Variant::scalar(ua::String::new(&value)?));
//!         Ok(())
//!     }
//!
//!     fn write(&mut self, ctx: &mut DataSourceWriteContext) -> DataSourceResult {
//!         println!("Received value: {value:?}", value = ctx.value());
//!         self.some_value += 1;
//!         Ok(())
//!     }
//! }
//!
//! # #[tokio::main]
//! # async fn main() -> anyhow::Result<()> {
//! # let (server, runner) = Server::new();
//! #
//! # let object_node_id = ua::NodeId::ns0(UA_NS0ID_OBJECTSFOLDER);
//! #
//! let variable_node = VariableNode {
//!     requested_new_node_id: None,
//!     parent_node_id: object_node_id,
//!     reference_type_id: ua::NodeId::ns0(UA_NS0ID_ORGANIZES),
//!     browse_name: ua::QualifiedName::new(1, "SomeVariable"),
//!     type_definition: ua::NodeId::ns0(UA_NS0ID_BASEDATAVARIABLETYPE),
//!     attributes: ua::VariableAttributes::default()
//!         .with_data_type(&ua::NodeId::ns0(UA_NS0ID_STRING))
//!         .with_access_level(
//!             &ua::AccessLevelType::NONE
//!                 .with_current_read(true)
//!                 .with_current_write(true),
//!         ),
//! };
//!
//! let variable_node_id = server.add_data_source_variable_node(
//!     variable_node,
//!     SomeDataSource { some_value: 0 },
//! )?;
//! #
//! # Ok(())
//! # }
//! ```

#[cfg(feature = "tokio")]
mod async_client;
#[cfg(feature = "tokio")]
mod async_monitored_item;
#[cfg(feature = "tokio")]
mod async_subscription;
mod attributes;
mod browse_result;
mod callback_fn;
#[cfg(feature = "tokio")]
mod callback_stream;
mod client;
mod data_type;
mod data_value;
mod error;
mod monitored_item;
mod server;
mod service;
#[cfg(feature = "mbedtls")]
mod ssl;
mod traits;
pub mod ua;
mod userdata;
mod value;

#[cfg(feature = "tokio")]
use self::monitored_item::delete_monitored_items;
#[cfg(feature = "tokio")]
pub(crate) use self::monitored_item::MonitoredItemHandle;
#[cfg(feature = "tokio")]
pub use self::{
    async_client::AsyncClient,
    async_monitored_item::{AsyncMonitoredItem, AsyncMonitoredItemBuilder},
    async_subscription::{AsyncSubscription, SubscriptionBuilder},
};
pub use self::{
    browse_result::BrowseResult,
    client::{Client, ClientBuilder},
    data_type::DataType,
    data_value::DataValue,
    error::{Error, Result},
    monitored_item::{
        MonitoredItemAttribute, MonitoredItemCreateRequestBuilder, MonitoredItemKind,
        MonitoredItemValue,
    },
    server::{
        AccessControl, DataSource, DataSourceError, DataSourceReadContext, DataSourceResult,
        DataSourceWriteContext, DefaultAccessControl, DefaultAccessControlWithLoginCallback,
        MethodCallback, MethodCallbackContext, MethodCallbackError, MethodCallbackResult,
        MethodNode, Node, ObjectNode, Server, ServerBuilder, ServerRunner, VariableNode,
    },
    service::{ServiceRequest, ServiceResponse},
    traits::{
        Attribute, Attributes, CustomCertificateVerification, DataTypeExt, FilterOperand,
        MonitoringFilter,
    },
    userdata::{Userdata, UserdataSentinel},
    value::{ScalarValue, ValueType, VariantValue},
};
<<<<<<< HEAD
=======
// TODO: Reduce visibility to `pub(crate)` (breaking change).
#[deprecated = "Only used internally and not part of the public API."]
pub use self::callback_fn::CallbackOnce;
#[cfg(feature = "tokio")]
// TODO: Reduce visibility to `pub(crate)` (breaking change).
#[deprecated = "Only used internally and not part of the public API."]
pub use self::callback_stream::CallbackStream;
#[cfg(feature = "tokio")]
use self::monitored_item::{create_monitored_items, delete_monitored_items};
>>>>>>> 9c0cb1c9
pub(crate) use self::{
    callback_fn::CallbackMut,
    client::ClientContext,
    data_type::{bitmask_ops, data_type, enum_variants},
    value::{ArrayValue, NonScalarValue},
};
#[cfg(feature = "mbedtls")]
pub use self::{
    ssl::{create_certificate, Certificate, Password, PrivateKey},
    traits::PrivateKeyPasswordCallback,
};

// TODO: Reduce visibility to `pub(crate)` (breaking change).
#[deprecated = "Only used internally and not part of the public API."]
pub use self::callback_fn::CallbackOnce;

#[cfg(feature = "tokio")]
// TODO: Reduce visibility to `pub(crate)` (breaking change).
#[deprecated = "Only used internally and not part of the public API."]
pub use self::callback_stream::CallbackStream;

#[cfg(feature = "tokio")]
// TODO: Remove type alias (breaking change).
#[deprecated = "Replaced by `AsyncMonitoredItemBuilder`."]
pub use crate::AsyncMonitoredItemBuilder as MonitoredItemBuilder;

/// IANA-assigned OPC UA port number.
pub const DEFAULT_PORT_NUMBER: u16 = 4840;<|MERGE_RESOLUTION|>--- conflicted
+++ resolved
@@ -234,9 +234,7 @@
 mod value;
 
 #[cfg(feature = "tokio")]
-use self::monitored_item::delete_monitored_items;
-#[cfg(feature = "tokio")]
-pub(crate) use self::monitored_item::MonitoredItemHandle;
+use self::monitored_item::{create_monitored_items, delete_monitored_items, MonitoredItemHandle};
 #[cfg(feature = "tokio")]
 pub use self::{
     async_client::AsyncClient,
@@ -267,19 +265,7 @@
     userdata::{Userdata, UserdataSentinel},
     value::{ScalarValue, ValueType, VariantValue},
 };
-<<<<<<< HEAD
-=======
-// TODO: Reduce visibility to `pub(crate)` (breaking change).
-#[deprecated = "Only used internally and not part of the public API."]
-pub use self::callback_fn::CallbackOnce;
-#[cfg(feature = "tokio")]
-// TODO: Reduce visibility to `pub(crate)` (breaking change).
-#[deprecated = "Only used internally and not part of the public API."]
-pub use self::callback_stream::CallbackStream;
-#[cfg(feature = "tokio")]
-use self::monitored_item::{create_monitored_items, delete_monitored_items};
->>>>>>> 9c0cb1c9
-pub(crate) use self::{
+use self::{
     callback_fn::CallbackMut,
     client::ClientContext,
     data_type::{bitmask_ops, data_type, enum_variants},
@@ -303,7 +289,7 @@
 #[cfg(feature = "tokio")]
 // TODO: Remove type alias (breaking change).
 #[deprecated = "Replaced by `AsyncMonitoredItemBuilder`."]
-pub use crate::AsyncMonitoredItemBuilder as MonitoredItemBuilder;
+pub use AsyncMonitoredItemBuilder as MonitoredItemBuilder;
 
 /// IANA-assigned OPC UA port number.
 pub const DEFAULT_PORT_NUMBER: u16 = 4840;
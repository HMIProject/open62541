mod data_source;
mod node_context;
mod node_types;

use std::{
    ffi::{c_void, CString},
    ptr,
    sync::Arc,
};

use open62541_sys::{
    UA_NodeId, UA_Server, UA_ServerConfig, UA_Server_addDataSourceVariableNode,
<<<<<<< HEAD
    UA_Server_addReference, UA_Server_deleteNode, UA_Server_deleteReference,
    UA_Server_runUntilInterrupt, __UA_Server_addNode, __UA_Server_write,
=======
    UA_Server_addNamespace, UA_Server_deleteNode, UA_Server_getNamespaceByIndex,
    UA_Server_getNamespaceByName, UA_Server_runUntilInterrupt, __UA_Server_addNode,
    __UA_Server_write, UA_STATUSCODE_BADNOTFOUND,
>>>>>>> abcfcf0f
};

use crate::{ua, Attributes, DataType, Error, Result};

pub(crate) use self::node_context::NodeContext;
use self::node_types::Node;
pub use self::{
    data_source::{
        DataSource, DataSourceError, DataSourceReadContext, DataSourceResult,
        DataSourceWriteContext,
    },
    node_types::{ObjectNode, VariableNode},
};

/// Builder for [`Server`].
///
/// Use this to specify additional options when building an OPC UA server.
///
/// # Examples
///
/// ```
/// use open62541::ServerBuilder;
///
/// # #[tokio::main]
/// # async fn main() -> anyhow::Result<()> {
/// #
/// let (server, runner) = ServerBuilder::default()
///     .server_urls(&["opc.tcp://localhost:4840"])
///     .build();
/// #
/// # Ok(())
/// # }
/// ```
#[derive(Default)]
#[allow(clippy::module_name_repetitions)]
pub struct ServerBuilder(ua::ServerConfig);

impl ServerBuilder {
    /// Sets server port.
    ///
    /// This is a shortcut for setting the corresponding server URL `opc.tcp://:<port>` and thus may
    /// overwrite any previously set server URLs from [`server_urls()`](Self::server_urls).
    #[must_use]
    pub fn port(self, port: u16) -> Self {
        self.server_urls(&[&format!("opc.tcp://:{port}")])
    }

    /// Sets server URLs.
    ///
    /// # Panics
    ///
    /// The strings must not contain any NUL bytes.
    #[must_use]
    pub fn server_urls(mut self, server_urls: &[&str]) -> Self {
        let config = self.config_mut();
        let server_urls = server_urls
            .iter()
            .map(|server_url| ua::String::new(server_url).unwrap());
        ua::Array::from_iter(server_urls)
            .move_into_raw(&mut config.serverUrlsSize, &mut config.serverUrls);
        self
    }

    /// Builds OPC UA server.
    #[must_use]
    pub fn build(mut self) -> (Server, ServerRunner) {
        unsafe extern "C" fn destructor_c(
            _server: *mut UA_Server,
            _session_id: *const UA_NodeId,
            _session_context: *mut c_void,
            node_id: *const UA_NodeId,
            node_context: *mut c_void,
        ) {
            // When associating dynamically allocated data with nodes created by this server, we
            // always use `NodeContext`. Therefore, if `node_context` is set at all, we can/must
            // call `NodeContext::consume()` to release that data. No other data must have been
            // stored inside `node_context`.
            //
            // Note: The above assumption is not correct. See issue for more details:
            // <https://github.com/HMIProject/open62541/issues/125>
            //
            // FIXME: Find solution to prevent memory leak.
            if !node_context.is_null() {
                if let Some(node_id) = unsafe { node_id.as_ref() }.map(ua::NodeId::raw_ref) {
                    log::debug!("Destroying node {node_id}, freeing associated data");
                } else {
                    log::debug!("Destroying node, freeing associated data");
                }
                // SAFETY: The node destructor is run only once and we never consume the context
                // outside of it.
                //
                // Note: We must not consume the node context because we cannot be sure that it
                // points to valid memory (see above). We leak memory here. Fix this soon.
                //
                // unsafe {
                //     let _unused = NodeContext::consume(node_context);
                // }
            }
        }

        let config = self.config_mut();

        // PANIC: We never set lifecycle hooks elsewhere in config.
        debug_assert!(config.nodeLifecycle.destructor.is_none());
        config.nodeLifecycle.destructor = Some(destructor_c);

        let server = Arc::new(ua::Server::new_with_config(self.0));

        let runner = ServerRunner(Arc::clone(&server));
        let server = Server(server);
        (server, runner)
    }

    /// Access server configuration.
    fn config_mut(&mut self) -> &mut UA_ServerConfig {
        // SAFETY: Ownership is not given away.
        unsafe { self.0.as_mut() }
    }
}

/// OPC UA server.
///
/// This represents an OPC UA server. Nodes can be added through the several methods below.
///
/// Note: The server must be started with [`ServerRunner::run()`] before it can accept connections
/// from clients.
#[derive(Clone)]
pub struct Server(Arc<ua::Server>);

impl Server {
    /// Creates default server.
    ///
    /// If you need more control over the initialization, use [`ServerBuilder`] instead, and turn it
    /// into [`Server`](crate::Server) by calling [`build()`](ServerBuilder::build).
    ///
    /// # Errors
    ///
    /// See [`ServerBuilder::build()`].
    ///
    /// # Panics
    ///
    /// See [`ServerBuilder::build()`].
    #[must_use]
    pub fn new() -> (Self, ServerRunner) {
        ServerBuilder::default().build()
    }

<<<<<<< HEAD
    /// Add a reference from one node to another.
    ///
    /// # Errors
    ///
    /// This fails when adding the reference fails.
    pub fn add_reference(
        &self,
        source_id: &ua::NodeId,
        reference_type_id: &ua::NodeId,
        target_id: &ua::ExpandedNodeId,
        is_forward: bool,
    ) -> Result<()> {
        let status_code = ua::StatusCode::new(unsafe {
            UA_Server_addReference(
                // SAFETY: Cast to `mut` pointer, function is marked `UA_THREADSAFE`.
                self.0.as_ptr().cast_mut(),
                // SAFETY: `NodeId`s are used to find internal pointers, are
                // not modified and no reference to these variables lives beyond
                // this function call. Passing by value is safe here.
                DataType::to_raw_copy(source_id),
                DataType::to_raw_copy(reference_type_id),
                DataType::to_raw_copy(target_id),
                is_forward,
            )
        });
        Error::verify_good(&status_code)
    }

    /// Delete a reference between two nodes
    ///
    /// # Errors
    ///
    /// This fails when adding the reference fails.
    pub fn delete_reference(
        &self,
        source_node_id: &ua::NodeId,
        reference_type_id: &ua::NodeId,
        target_node_id: &ua::ExpandedNodeId,
        is_forward: bool,
        delete_bidirectional: bool,
    ) -> Result<()> {
        let status_code = ua::StatusCode::new(unsafe {
            UA_Server_deleteReference(
                // SAFETY: Cast to `mut` pointer, function is marked `UA_THREADSAFE`.
                self.0.as_ptr().cast_mut(),
                // SAFETY: `NodeId`s are used to find internal pointers, are
                // not modified and no reference to these variables lives beyond
                // this function call. Passing by value is safe here.
                DataType::to_raw_copy(source_node_id),
                DataType::to_raw_copy(reference_type_id),
                is_forward,
                DataType::to_raw_copy(target_node_id),
                delete_bidirectional,
            )
        });
        Error::verify_good(&status_code)
=======
    /// Adds a new namespace to the server. Returns the index of the new namespace.
    ///
    /// If the namespace already exists, it is not re-created but its index is returned.
    ///
    /// # Panics
    ///
    /// The namespace URI must not contain any NUL bytes.
    ///
    /// # Examples
    ///
    /// ```
    /// # use open62541::ServerBuilder;
    /// #
    /// # #[tokio::main]
    /// # async fn main() -> anyhow::Result<()> {
    /// # let (server, _) = ServerBuilder::default().build();
    /// #
    /// let ns_index = server.add_namespace("http://hmi-project.com/UA/");
    ///
    /// // Application URI takes index 1, new namespaces start at index 2.
    /// assert!(ns_index >= 2);
    /// #
    /// # Ok(())
    /// # }
    /// ```
    #[must_use]
    pub fn add_namespace(&self, namespace_uri: &str) -> u16 {
        let name = CString::new(namespace_uri).expect("namespace URI does not contain NUL bytes");
        let result = unsafe {
            UA_Server_addNamespace(
                // SAFETY: Cast to `mut` pointer, function is marked `UA_THREADSAFE`.
                self.0.as_ptr().cast_mut(),
                name.as_ptr(),
            )
        };
        // PANIC: The only possible errors here are out-of-memory.
        assert!(result != 0, "namespace should have been added");
        result
    }

    /// Looks up namespace by its URI.
    ///
    /// This returns the found namespace index.
    ///
    /// # Examples
    ///
    /// ```
    /// # use open62541::{ServerBuilder, ua};
    /// #
    /// # #[tokio::main]
    /// # async fn main() -> anyhow::Result<()> {
    /// # let (server, _) = ServerBuilder::default().build();
    /// #
    /// let ns_index = server.add_namespace("http://hmi-project.com/UA/");
    ///
    /// let ns_uri = ua::String::new("http://hmi-project.com/UA/").unwrap();
    /// assert_eq!(server.get_namespace_by_name(&ns_uri), Some(ns_index));
    /// #
    /// # Ok(())
    /// # }
    /// ```
    #[must_use]
    pub fn get_namespace_by_name(&self, namespace_uri: &ua::String) -> Option<u16> {
        let mut found_index = 0;
        let status_code = ua::StatusCode::new(unsafe {
            UA_Server_getNamespaceByName(
                // SAFETY: Cast to `mut` pointer, function is marked `UA_THREADSAFE`.
                self.0.as_ptr().cast_mut(),
                // SAFETY: The `String` is used for comparison with internal strings only. It is not
                // changed and it is only used in the scope of the function. This means ownership is
                // preserved and passing by value is safe here.
                DataType::to_raw_copy(namespace_uri),
                ptr::addr_of_mut!(found_index),
            )
        });
        if !status_code.is_good() {
            debug_assert_eq!(status_code.code(), UA_STATUSCODE_BADNOTFOUND);
            return None;
        }
        // Namespace index is always expected to fit into `u16`.
        found_index.try_into().ok()
    }

    /// Looks up namespace by its index.
    ///
    /// This returns the found namespace URI.
    ///
    /// # Examples
    ///
    /// ```
    /// # use open62541::{ServerBuilder, ua};
    /// #
    /// # #[tokio::main]
    /// # async fn main() -> anyhow::Result<()> {
    /// # let (server, _) = ServerBuilder::default().build();
    /// #
    /// let ns_index = server.add_namespace("http://hmi-project.com/UA/");
    ///
    /// let ns_uri = ua::String::new("http://hmi-project.com/UA/").unwrap();
    /// assert_eq!(server.get_namespace_by_index(ns_index), Some(ns_uri));
    /// #
    /// # Ok(())
    /// # }
    /// ```
    ///
    /// Namespace index 0 is always the OPC UA namespace with a fixed URI:
    ///
    /// ```
    /// # use open62541::{ServerBuilder, ua};
    /// #
    /// # #[tokio::main]
    /// # async fn main() -> anyhow::Result<()> {
    /// # let (server, _) = ServerBuilder::default().build();
    /// #
    /// let ns_uri = ua::String::new("http://opcfoundation.org/UA/").unwrap();
    /// assert_eq!(server.get_namespace_by_index(0), Some(ns_uri));
    /// #
    /// # Ok(())
    /// # }
    /// ```
    #[must_use]
    pub fn get_namespace_by_index(&self, namespace_index: u16) -> Option<ua::String> {
        let mut found_uri = ua::String::init();
        let status_code = ua::StatusCode::new(unsafe {
            UA_Server_getNamespaceByIndex(
                // SAFETY: Cast to `mut` pointer, function is marked `UA_THREADSAFE`.
                self.0.as_ptr().cast_mut(),
                namespace_index.into(),
                found_uri.as_mut_ptr(),
            )
        });
        if !status_code.is_good() {
            // PANIC: The only other possible errors here are out-of-memory.
            debug_assert_eq!(status_code.code(), UA_STATUSCODE_BADNOTFOUND);
            return None;
        }
        Some(found_uri)
>>>>>>> abcfcf0f
    }

    /// Adds node to address space.
    ///
    /// This returns the node ID that was actually inserted (when no explicit requested new node ID
    /// was given in `node`).
    ///
    /// # Errors
    ///
    /// This fails when the node cannot be added.
    pub fn add_node<T: Attributes>(&self, node: Node<T>) -> Result<ua::NodeId> {
        let Node {
            requested_new_node_id,
            parent_node_id,
            reference_type_id,
            browse_name,
            type_definition,
            attributes,
            context,
        } = node;

        let mut out_node_id = ua::NodeId::null();

        let status_code = ua::StatusCode::new(unsafe {
            __UA_Server_addNode(
                // SAFETY: Cast to `mut` pointer, function is marked `UA_THREADSAFE`.
                self.0.as_ptr().cast_mut(),
                // Passing ownership is trivial with primitive value (`u32`).
                attributes.node_class().clone().into_raw(),
                requested_new_node_id.as_ptr(),
                parent_node_id.as_ptr(),
                reference_type_id.as_ptr(),
                // TODO: Verify that `__UA_Server_addNode()` takes ownership.
                browse_name.clone().into_raw(),
                type_definition.as_ptr(),
                attributes.as_node_attributes().as_ptr(),
                attributes.attribute_type(),
                context.map_or(ptr::null_mut(), NodeContext::leak),
                out_node_id.as_mut_ptr(),
            )
        });
        Error::verify_good(&status_code)?;

        Ok(out_node_id)
    }

    /// Adds object node to address space.
    ///
    /// # Errors
    ///
    /// This fails when the node cannot be added.
    pub fn add_object_node(&self, object_node: ObjectNode) -> Result<()> {
        let status_code = ua::StatusCode::new(unsafe {
            __UA_Server_addNode(
                // SAFETY: Cast to `mut` pointer, function is marked `UA_THREADSAFE`.
                self.0.as_ptr().cast_mut(),
                // Passing ownership is trivial with primitive value (`u32`).
                ua::NodeClass::OBJECT.into_raw(),
                object_node.requested_new_node_id.as_ptr(),
                object_node.parent_node_id.as_ptr(),
                object_node.reference_type_id.as_ptr(),
                // TODO: Verify that `__UA_Server_addNode()` takes ownership.
                object_node.browse_name.into_raw(),
                object_node.type_definition.as_ptr(),
                object_node.attributes.as_node_attributes().as_ptr(),
                ua::ObjectAttributes::data_type(),
                ptr::null_mut(),
                ptr::null_mut(),
            )
        });
        Error::verify_good(&status_code)
    }

    /// Adds variable node to address space.
    ///
    /// # Errors
    ///
    /// This fails when the node cannot be added.
    pub fn add_variable_node(&self, variable_node: VariableNode) -> Result<()> {
        let status_code = ua::StatusCode::new(unsafe {
            __UA_Server_addNode(
                // SAFETY: Cast to `mut` pointer, function is marked `UA_THREADSAFE`.
                self.0.as_ptr().cast_mut(),
                // Passing ownership is trivial with primitive value (`u32`).
                ua::NodeClass::VARIABLE.into_raw(),
                variable_node.requested_new_node_id.as_ptr(),
                variable_node.parent_node_id.as_ptr(),
                variable_node.reference_type_id.as_ptr(),
                // TODO: Verify that `__UA_Server_addNode()` takes ownership.
                variable_node.browse_name.into_raw(),
                variable_node.type_definition.as_ptr(),
                variable_node.attributes.as_node_attributes().as_ptr(),
                ua::VariableAttributes::data_type(),
                ptr::null_mut(),
                ptr::null_mut(),
            )
        });
        Error::verify_good(&status_code)
    }

    /// Adds variable node with data source to address space.
    ///
    /// # Errors
    ///
    /// This fails when the node cannot be added.
    pub fn add_data_source_variable_node(
        &self,
        variable_node: VariableNode,
        data_source: impl DataSource + 'static,
    ) -> Result<()> {
        // SAFETY: We store `node_context` inside the node to keep `data_source` alive.
        let (data_source, node_context) = unsafe { data_source::wrap_data_source(data_source) };
        let status_code = ua::StatusCode::new(unsafe {
            UA_Server_addDataSourceVariableNode(
                // SAFETY: Cast to `mut` pointer, function is marked `UA_THREADSAFE`.
                self.0.as_ptr().cast_mut(),
                // TODO: Verify that `UA_Server_addDataSourceVariableNode()` takes ownership.
                variable_node.requested_new_node_id.into_raw(),
                // TODO: Verify that `UA_Server_addDataSourceVariableNode()` takes ownership.
                variable_node.parent_node_id.into_raw(),
                // TODO: Verify that `UA_Server_addDataSourceVariableNode()` takes ownership.
                variable_node.reference_type_id.into_raw(),
                // TODO: Verify that `UA_Server_addDataSourceVariableNode()` takes ownership.
                variable_node.browse_name.into_raw(),
                // TODO: Verify that `UA_Server_addDataSourceVariableNode()` takes ownership.
                variable_node.type_definition.into_raw(),
                // TODO: Verify that `UA_Server_addDataSourceVariableNode()` takes ownership.
                variable_node.attributes.into_raw(),
                data_source,
                node_context.leak(),
                ptr::null_mut(),
            )
        });
        // In case of an error, the node context has already been freed by the destructor. We must
        // not consume it ourselves (to avoid double-freeing). In case of success, the node context
        // will be consumed when the node is eventually deleted (`UA_ServerConfig::nodeLifecycle`).
        Error::verify_good(&status_code)
    }

    /// Deletes node from address space.
    ///
    /// This also deletes all references leading to the node.
    ///
    /// # Errors
    ///
    /// This fails when the node cannot be deleted.
    pub fn delete_node(&self, node_id: &ua::NodeId) -> Result<()> {
        let status_code = ua::StatusCode::new(unsafe {
            UA_Server_deleteNode(
                // SAFETY: Cast to `mut` pointer, function is marked `UA_THREADSAFE`.
                self.0.as_ptr().cast_mut(),
                // SAFETY: `UA_Server_deleteNode()` expects the node ID passed by value but does not
                // take ownership.
                ua::NodeId::to_raw_copy(node_id),
                // Delete all references to this node.
                true,
            )
        });
        Error::verify_good(&status_code)
    }

    /// Writes value to variable node.
    ///
    /// # Errors
    ///
    /// This fails when the variable node cannot be written.
    pub fn write_variable(&self, node_id: &ua::NodeId, value: &ua::Variant) -> Result<()> {
        let status_code = ua::StatusCode::new(unsafe {
            __UA_Server_write(
                // SAFETY: Cast to `mut` pointer, function is marked `UA_THREADSAFE`.
                self.0.as_ptr().cast_mut(),
                node_id.as_ptr(),
                // Passing ownership is trivial with primitive value (`u32`).
                ua::AttributeId::VALUE.into_raw(),
                ua::Variant::data_type(),
                value.as_ptr().cast::<c_void>(),
            )
        });
        Error::verify_good(&status_code)
    }

    /// Writes string value to variable node.
    ///
    /// This is a shortcut and roughly equivalent to the following:
    ///
    /// ```
    /// # use open62541::{ua, DataType as _, Server};
    /// #
    /// # fn write_string(
    /// #     server: &mut Server,
    /// #     node_id: &ua::NodeId,
    /// #     value: &str,
    /// # ) -> anyhow::Result<()> {
    /// let value = ua::String::new(value)?;
    /// let value = ua::Variant::init().with_scalar(&value);
    /// server.write_variable(node_id, &value)?;
    /// # Ok(())
    /// # }
    /// ```
    ///
    /// # Errors
    ///
    /// This fails when the variable node cannot be written.
    pub fn write_variable_string(&self, node_id: &ua::NodeId, value: &str) -> Result<()> {
        let ua_variant = ua::Variant::scalar(ua::String::new(value)?);
        self.write_variable(node_id, &ua_variant)
    }
}

#[allow(clippy::module_name_repetitions)]
pub struct ServerRunner(Arc<ua::Server>);

impl ServerRunner {
    /// Runs the server until interrupted.
    ///
    /// The server is shut down cleanly upon receiving the `SIGINT` signal at which point the method
    /// returns.
    ///
    /// # Errors
    ///
    /// This fails when the server cannot be started.
    pub fn run(self) -> Result<()> {
        let status_code = ua::StatusCode::new(unsafe {
            UA_Server_runUntilInterrupt(
                // SAFETY: Cast to `mut` pointer. Function is not marked `UA_THREADSAFE` but we make
                // sure that it can only be invoked a single time (ownership of `ServerRunner`). The
                // examples in `open62541` demonstrate that running the server in its own thread and
                // interacting with it as we do through `Server` is okay.
                self.0.as_ptr().cast_mut(),
            )
        });
        Error::verify_good(&status_code)
    }
}<|MERGE_RESOLUTION|>--- conflicted
+++ resolved
@@ -10,14 +10,9 @@
 
 use open62541_sys::{
     UA_NodeId, UA_Server, UA_ServerConfig, UA_Server_addDataSourceVariableNode,
-<<<<<<< HEAD
-    UA_Server_addReference, UA_Server_deleteNode, UA_Server_deleteReference,
-    UA_Server_runUntilInterrupt, __UA_Server_addNode, __UA_Server_write,
-=======
-    UA_Server_addNamespace, UA_Server_deleteNode, UA_Server_getNamespaceByIndex,
-    UA_Server_getNamespaceByName, UA_Server_runUntilInterrupt, __UA_Server_addNode,
-    __UA_Server_write, UA_STATUSCODE_BADNOTFOUND,
->>>>>>> abcfcf0f
+    UA_Server_addNamespace, UA_Server_addReference, UA_Server_deleteNode,
+    UA_Server_deleteReference, UA_Server_getNamespaceByIndex, UA_Server_getNamespaceByName,
+    UA_Server_runUntilInterrupt, __UA_Server_addNode, __UA_Server_write, UA_STATUSCODE_BADNOTFOUND,
 };
 
 use crate::{ua, Attributes, DataType, Error, Result};
@@ -165,7 +160,6 @@
         ServerBuilder::default().build()
     }
 
-<<<<<<< HEAD
     /// Add a reference from one node to another.
     ///
     /// # Errors
@@ -222,7 +216,8 @@
             )
         });
         Error::verify_good(&status_code)
-=======
+    }
+
     /// Adds a new namespace to the server. Returns the index of the new namespace.
     ///
     /// If the namespace already exists, it is not re-created but its index is returned.
@@ -360,7 +355,6 @@
             return None;
         }
         Some(found_uri)
->>>>>>> abcfcf0f
     }
 
     /// Adds node to address space.

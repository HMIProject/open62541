mod data_source;
mod node_context;
mod node_types;

use std::{
    ffi::{c_void, CString},
    ptr,
    sync::Arc,
};

use open62541_sys::{
    UA_NodeId, UA_Server, UA_ServerConfig, UA_Server_addDataSourceVariableNode,
    UA_Server_addNamespace, UA_Server_addReference, UA_Server_deleteNode,
    UA_Server_deleteReference, UA_Server_getNamespaceByIndex, UA_Server_getNamespaceByName,
    UA_Server_runUntilInterrupt, __UA_Server_addNode, __UA_Server_write, UA_STATUSCODE_BADNOTFOUND,
};

use crate::{ua, Attributes, DataType, Error, Result};

pub(crate) use self::node_context::NodeContext;
pub use self::{
    data_source::{
        DataSource, DataSourceError, DataSourceReadContext, DataSourceResult,
        DataSourceWriteContext,
    },
    node_types::{Node, ObjectNode, VariableNode},
};

/// Builder for [`Server`].
///
/// Use this to specify additional options when building an OPC UA server.
///
/// # Examples
///
/// ```
/// use open62541::ServerBuilder;
///
/// # #[tokio::main]
/// # async fn main() -> anyhow::Result<()> {
/// #
/// let (server, runner) = ServerBuilder::default()
///     .server_urls(&["opc.tcp://localhost:4840"])
///     .build();
/// #
/// # Ok(())
/// # }
/// ```
#[derive(Default)]
#[allow(clippy::module_name_repetitions)]
pub struct ServerBuilder(ua::ServerConfig);

impl ServerBuilder {
    /// Sets server port.
    ///
    /// This is a shortcut for setting the corresponding server URL `opc.tcp://:<port>` and thus may
    /// overwrite any previously set server URLs from [`server_urls()`](Self::server_urls).
    #[must_use]
    pub fn port(self, port: u16) -> Self {
        self.server_urls(&[&format!("opc.tcp://:{port}")])
    }

    /// Sets server URLs.
    ///
    /// # Panics
    ///
    /// The strings must not contain any NUL bytes.
    #[must_use]
    pub fn server_urls(mut self, server_urls: &[&str]) -> Self {
        let config = self.config_mut();
        let server_urls = server_urls
            .iter()
            .map(|server_url| ua::String::new(server_url).unwrap());
        ua::Array::from_iter(server_urls)
            .move_into_raw(&mut config.serverUrlsSize, &mut config.serverUrls);
        self
    }

    /// Builds OPC UA server.
    #[must_use]
    pub fn build(mut self) -> (Server, ServerRunner) {
        unsafe extern "C" fn destructor_c(
            _server: *mut UA_Server,
            _session_id: *const UA_NodeId,
            _session_context: *mut c_void,
            node_id: *const UA_NodeId,
            node_context: *mut c_void,
        ) {
            // When associating dynamically allocated data with nodes created by this server, we
            // always use `NodeContext`. Therefore, if `node_context` is set at all, we can/must
            // call `NodeContext::consume()` to release that data. No other data must have been
            // stored inside `node_context`.
            //
            // Note: The above assumption is not correct. See issue for more details:
            // <https://github.com/HMIProject/open62541/issues/125>
            //
            // FIXME: Find solution to prevent memory leak.
            if !node_context.is_null() {
                if let Some(node_id) = unsafe { node_id.as_ref() }.map(ua::NodeId::raw_ref) {
                    log::debug!("Destroying node {node_id}, freeing associated data");
                } else {
                    log::debug!("Destroying node, freeing associated data");
                }
                // SAFETY: The node destructor is run only once and we never consume the context
                // outside of it.
                //
                // Note: We must not consume the node context because we cannot be sure that it
                // points to valid memory (see above). We leak memory here. Fix this soon.
                //
                // unsafe {
                //     let _unused = NodeContext::consume(node_context);
                // }
            }
        }

        let config = self.config_mut();

        // PANIC: We never set lifecycle hooks elsewhere in config.
        debug_assert!(config.nodeLifecycle.destructor.is_none());
        config.nodeLifecycle.destructor = Some(destructor_c);

        let server = Arc::new(ua::Server::new_with_config(self.0));

        let runner = ServerRunner(Arc::clone(&server));
        let server = Server(server);
        (server, runner)
    }

    /// This crates a Server object from a raw server pointer.
    /// It's useful when you are in a Rust callback and want to run commands
    /// on the server, which is only possible after converting the raw pointer
    /// to a server object.
    ///
    /// # Safety
    ///
    /// Make sure to run `std::mem::forget(server);` before returning, so the
    /// destructor doesn't get called. Otherwise the server would be stopped.
    #[allow(dead_code)] // This will be used in the future
    pub(crate) fn from_raw_server(raw_server: *mut UA_Server) -> Server {
        let server = Arc::new(ua::Server::from_raw(raw_server));
        Server(server)
    }

    /// Access server configuration.
    fn config_mut(&mut self) -> &mut UA_ServerConfig {
        // SAFETY: Ownership is not given away.
        unsafe { self.0.as_mut() }
    }
}

/// OPC UA server.
///
/// This represents an OPC UA server. Nodes can be added through the several methods below.
///
/// Note: The server must be started with [`ServerRunner::run()`] before it can accept connections
/// from clients.
#[derive(Clone)]
pub struct Server(Arc<ua::Server>);

impl Server {
    /// Creates default server.
    ///
    /// If you need more control over the initialization, use [`ServerBuilder`] instead, and turn it
    /// into [`Server`](crate::Server) by calling [`build()`](ServerBuilder::build).
    ///
    /// # Errors
    ///
    /// See [`ServerBuilder::build()`].
    ///
    /// # Panics
    ///
    /// See [`ServerBuilder::build()`].
    #[must_use]
    pub fn new() -> (Self, ServerRunner) {
        ServerBuilder::default().build()
    }

<<<<<<< HEAD
    /// Translates browse path to node ids.
    /// Returns `ua::BrowsePathResult` with all the found `ua::NodeId`s.
    ///
    /// # Errors
    ///
    /// An error will be returned if the search was not successful.
    pub fn translate_browse_path_to_node_ids(
        &self,
        browse_path: &ua::BrowsePath,
    ) -> Result<ua::BrowsePathResult> {
        let result = unsafe {
            ua::BrowsePathResult::from_raw(open62541_sys::UA_Server_translateBrowsePathToNodeIds(
                // SAFETY: Cast to `mut` pointer, function is marked `UA_THREADSAFE`.
                self.0.as_ptr().cast_mut(),
                browse_path.as_ptr(),
            ))
        };
        Error::verify_good(&result.status_code())?;
        Ok(result)
=======
    /// Adds a new namespace to the server. Returns the index of the new namespace.
    ///
    /// If the namespace already exists, it is not re-created but its index is returned.
    ///
    /// # Panics
    ///
    /// The namespace URI must not contain any NUL bytes.
    ///
    /// # Examples
    ///
    /// ```
    /// # use open62541::ServerBuilder;
    /// #
    /// # #[tokio::main]
    /// # async fn main() -> anyhow::Result<()> {
    /// # let (server, _) = ServerBuilder::default().build();
    /// #
    /// let ns_index = server.add_namespace("http://hmi-project.com/UA/");
    ///
    /// // Application URI takes index 1, new namespaces start at index 2.
    /// assert!(ns_index >= 2);
    /// #
    /// # Ok(())
    /// # }
    /// ```
    #[must_use]
    pub fn add_namespace(&self, namespace_uri: &str) -> u16 {
        let name = CString::new(namespace_uri).expect("namespace URI does not contain NUL bytes");
        let result = unsafe {
            UA_Server_addNamespace(
                // SAFETY: Cast to `mut` pointer, function is marked `UA_THREADSAFE`.
                self.0.as_ptr().cast_mut(),
                name.as_ptr(),
            )
        };
        // PANIC: The only possible errors here are out-of-memory.
        assert!(result != 0, "namespace should have been added");
        result
    }

    /// Looks up namespace by its URI.
    ///
    /// This returns the found namespace index.
    ///
    /// # Examples
    ///
    /// ```
    /// # use open62541::{ServerBuilder, ua};
    /// #
    /// # #[tokio::main]
    /// # async fn main() -> anyhow::Result<()> {
    /// # let (server, _) = ServerBuilder::default().build();
    /// #
    /// let ns_index = server.add_namespace("http://hmi-project.com/UA/");
    ///
    /// let ns_uri = ua::String::new("http://hmi-project.com/UA/").unwrap();
    /// assert_eq!(server.get_namespace_by_name(&ns_uri), Some(ns_index));
    /// #
    /// # Ok(())
    /// # }
    /// ```
    #[must_use]
    pub fn get_namespace_by_name(&self, namespace_uri: &ua::String) -> Option<u16> {
        let mut found_index = 0;
        let status_code = ua::StatusCode::new(unsafe {
            UA_Server_getNamespaceByName(
                // SAFETY: Cast to `mut` pointer, function is marked `UA_THREADSAFE`.
                self.0.as_ptr().cast_mut(),
                // SAFETY: The `String` is used for comparison with internal strings only. It is not
                // changed and it is only used in the scope of the function. This means ownership is
                // preserved and passing by value is safe here.
                DataType::to_raw_copy(namespace_uri),
                ptr::addr_of_mut!(found_index),
            )
        });
        if !status_code.is_good() {
            debug_assert_eq!(status_code.code(), UA_STATUSCODE_BADNOTFOUND);
            return None;
        }
        // Namespace index is always expected to fit into `u16`.
        found_index.try_into().ok()
    }

    /// Looks up namespace by its index.
    ///
    /// This returns the found namespace URI.
    ///
    /// # Examples
    ///
    /// ```
    /// # use open62541::{ServerBuilder, ua};
    /// #
    /// # #[tokio::main]
    /// # async fn main() -> anyhow::Result<()> {
    /// # let (server, _) = ServerBuilder::default().build();
    /// #
    /// let ns_index = server.add_namespace("http://hmi-project.com/UA/");
    ///
    /// let ns_uri = ua::String::new("http://hmi-project.com/UA/").unwrap();
    /// assert_eq!(server.get_namespace_by_index(ns_index), Some(ns_uri));
    /// #
    /// # Ok(())
    /// # }
    /// ```
    ///
    /// Namespace index 0 is always the OPC UA namespace with a fixed URI:
    ///
    /// ```
    /// # use open62541::{ServerBuilder, ua};
    /// #
    /// # #[tokio::main]
    /// # async fn main() -> anyhow::Result<()> {
    /// # let (server, _) = ServerBuilder::default().build();
    /// #
    /// let ns_uri = ua::String::new("http://opcfoundation.org/UA/").unwrap();
    /// assert_eq!(server.get_namespace_by_index(0), Some(ns_uri));
    /// #
    /// # Ok(())
    /// # }
    /// ```
    #[must_use]
    pub fn get_namespace_by_index(&self, namespace_index: u16) -> Option<ua::String> {
        let mut found_uri = ua::String::init();
        let status_code = ua::StatusCode::new(unsafe {
            UA_Server_getNamespaceByIndex(
                // SAFETY: Cast to `mut` pointer, function is marked `UA_THREADSAFE`.
                self.0.as_ptr().cast_mut(),
                namespace_index.into(),
                found_uri.as_mut_ptr(),
            )
        });
        if !status_code.is_good() {
            // PANIC: The only other possible errors here are out-of-memory.
            debug_assert_eq!(status_code.code(), UA_STATUSCODE_BADNOTFOUND);
            return None;
        }
        Some(found_uri)
>>>>>>> 189dd951
    }

    /// Adds node to address space.
    ///
    /// This returns the node ID that was actually inserted (when no explicit requested new node ID
    /// was given in `node`).
    ///
    /// # Errors
    ///
    /// This fails when the node cannot be added.
    pub fn add_node<T: Attributes>(&self, node: Node<T>) -> Result<ua::NodeId> {
        let Node {
            requested_new_node_id,
            parent_node_id,
            reference_type_id,
            browse_name,
            type_definition,
            attributes,
            context,
        } = node;

        let mut out_node_id = ua::NodeId::null();

        let status_code = ua::StatusCode::new(unsafe {
            __UA_Server_addNode(
                // SAFETY: Cast to `mut` pointer, function is marked `UA_THREADSAFE`.
                self.0.as_ptr().cast_mut(),
                // Passing ownership is trivial with primitive value (`u32`).
                attributes.node_class().clone().into_raw(),
                requested_new_node_id.as_ptr(),
                parent_node_id.as_ptr(),
                reference_type_id.as_ptr(),
                // TODO: Verify that `__UA_Server_addNode()` takes ownership.
                browse_name.clone().into_raw(),
                type_definition.as_ptr(),
                attributes.as_node_attributes().as_ptr(),
                attributes.attribute_type(),
                context.map_or(ptr::null_mut(), NodeContext::leak),
                out_node_id.as_mut_ptr(),
            )
        });
        Error::verify_good(&status_code)?;

        Ok(out_node_id)
    }

    /// Adds object node to address space.
    ///
    /// # Errors
    ///
    /// This fails when the node cannot be added.
    pub fn add_object_node(&self, object_node: ObjectNode) -> Result<()> {
        let status_code = ua::StatusCode::new(unsafe {
            __UA_Server_addNode(
                // SAFETY: Cast to `mut` pointer, function is marked `UA_THREADSAFE`.
                self.0.as_ptr().cast_mut(),
                // Passing ownership is trivial with primitive value (`u32`).
                ua::NodeClass::OBJECT.into_raw(),
                object_node.requested_new_node_id.as_ptr(),
                object_node.parent_node_id.as_ptr(),
                object_node.reference_type_id.as_ptr(),
                // TODO: Verify that `__UA_Server_addNode()` takes ownership.
                object_node.browse_name.into_raw(),
                object_node.type_definition.as_ptr(),
                object_node.attributes.as_node_attributes().as_ptr(),
                ua::ObjectAttributes::data_type(),
                ptr::null_mut(),
                ptr::null_mut(),
            )
        });
        Error::verify_good(&status_code)
    }

    /// Adds variable node to address space.
    ///
    /// # Errors
    ///
    /// This fails when the node cannot be added.
    pub fn add_variable_node(&self, variable_node: VariableNode) -> Result<()> {
        let status_code = ua::StatusCode::new(unsafe {
            __UA_Server_addNode(
                // SAFETY: Cast to `mut` pointer, function is marked `UA_THREADSAFE`.
                self.0.as_ptr().cast_mut(),
                // Passing ownership is trivial with primitive value (`u32`).
                ua::NodeClass::VARIABLE.into_raw(),
                variable_node.requested_new_node_id.as_ptr(),
                variable_node.parent_node_id.as_ptr(),
                variable_node.reference_type_id.as_ptr(),
                // TODO: Verify that `__UA_Server_addNode()` takes ownership.
                variable_node.browse_name.into_raw(),
                variable_node.type_definition.as_ptr(),
                variable_node.attributes.as_node_attributes().as_ptr(),
                ua::VariableAttributes::data_type(),
                ptr::null_mut(),
                ptr::null_mut(),
            )
        });
        Error::verify_good(&status_code)
    }

    /// Adds variable node with data source to address space.
    ///
    /// # Errors
    ///
    /// This fails when the node cannot be added.
    pub fn add_data_source_variable_node(
        &self,
        variable_node: VariableNode,
        data_source: impl DataSource + 'static,
    ) -> Result<()> {
        // SAFETY: We store `node_context` inside the node to keep `data_source` alive.
        let (data_source, node_context) = unsafe { data_source::wrap_data_source(data_source) };
        let status_code = ua::StatusCode::new(unsafe {
            UA_Server_addDataSourceVariableNode(
                // SAFETY: Cast to `mut` pointer, function is marked `UA_THREADSAFE`.
                self.0.as_ptr().cast_mut(),
                // TODO: Verify that `UA_Server_addDataSourceVariableNode()` takes ownership.
                variable_node.requested_new_node_id.into_raw(),
                // TODO: Verify that `UA_Server_addDataSourceVariableNode()` takes ownership.
                variable_node.parent_node_id.into_raw(),
                // TODO: Verify that `UA_Server_addDataSourceVariableNode()` takes ownership.
                variable_node.reference_type_id.into_raw(),
                // TODO: Verify that `UA_Server_addDataSourceVariableNode()` takes ownership.
                variable_node.browse_name.into_raw(),
                // TODO: Verify that `UA_Server_addDataSourceVariableNode()` takes ownership.
                variable_node.type_definition.into_raw(),
                // TODO: Verify that `UA_Server_addDataSourceVariableNode()` takes ownership.
                variable_node.attributes.into_raw(),
                data_source,
                node_context.leak(),
                ptr::null_mut(),
            )
        });
        // In case of an error, the node context has already been freed by the destructor. We must
        // not consume it ourselves (to avoid double-freeing). In case of success, the node context
        // will be consumed when the node is eventually deleted (`UA_ServerConfig::nodeLifecycle`).
        Error::verify_good(&status_code)
    }

    /// Deletes node from address space.
    ///
    /// This also deletes all references leading to the node.
    ///
    /// # Errors
    ///
    /// This fails when the node cannot be deleted.
    pub fn delete_node(&self, node_id: &ua::NodeId) -> Result<()> {
        let status_code = ua::StatusCode::new(unsafe {
            UA_Server_deleteNode(
                // SAFETY: Cast to `mut` pointer, function is marked `UA_THREADSAFE`.
                self.0.as_ptr().cast_mut(),
                // SAFETY: `UA_Server_deleteNode()` expects the node ID passed by value but does not
                // take ownership.
                ua::NodeId::to_raw_copy(node_id),
                // Delete all references to this node.
                true,
            )
        });
        Error::verify_good(&status_code)
    }

    /// Adds a reference from one node to another.
    ///
    /// # Errors
    ///
    /// This fails when adding the reference fails.
    ///
    /// # Examples
    ///
    /// ```
    /// # use open62541::{DataType as _, Node, ServerBuilder, ua};
    /// # use open62541_sys::{
    /// #     UA_NS0ID_HASCOMPONENT, UA_NS0ID_OBJECTSFOLDER, UA_NS0ID_ROOTFOLDER, UA_NS0ID_STRING,
    /// # };
    /// use open62541_sys::{UA_NS0ID_ORGANIZES};
    ///
    /// # #[tokio::main]
    /// # async fn main() -> anyhow::Result<()> {
    /// # let (server, _) = ServerBuilder::default().build();
    /// #
    /// // let parent_one_node_id = server.add_node(/* snip */)?;
    /// # let parent_one_node_id = server.add_node(Node::new(
    /// #     ua::NodeId::ns0(UA_NS0ID_OBJECTSFOLDER),
    /// #     ua::NodeId::ns0(UA_NS0ID_ORGANIZES),
    /// #     ua::QualifiedName::new(1, "ParentOne"),
    /// #     ua::ObjectAttributes::init(),
    /// # ))?;
    /// // let parent_two_node_id = server.add_node(/* snip */)?;
    /// # let parent_two_node_id = server.add_node(Node::new(
    /// #     ua::NodeId::ns0(UA_NS0ID_OBJECTSFOLDER),
    /// #     ua::NodeId::ns0(UA_NS0ID_ORGANIZES),
    /// #     ua::QualifiedName::new(1, "ParentTwo"),
    /// #     ua::ObjectAttributes::init(),
    /// # ))?;
    ///
    /// let variable_node_id = server.add_node(Node::new(
    ///     parent_one_node_id.clone(),
    ///     ua::NodeId::ns0(UA_NS0ID_ORGANIZES),
    ///     ua::QualifiedName::new(1, "Variable"),
    ///     ua::VariableAttributes::init(),
    /// ))?;
    ///
    /// // This makes the variable available in two parents.
    /// server.add_reference(
    ///     &parent_two_node_id,
    ///     &ua::NodeId::ns0(UA_NS0ID_ORGANIZES),
    ///     &variable_node_id.clone().into_expanded_node_id(),
    ///     true,
    /// )?;
    ///
    /// // Duplicating an existing reference is not allowed.
    /// let error = server.add_reference(
    ///     &parent_one_node_id,
    ///     &ua::NodeId::ns0(UA_NS0ID_ORGANIZES),
    ///     &variable_node_id.clone().into_expanded_node_id(),
    ///     true,
    /// ).unwrap_err();
    /// assert_eq!(error.status_code(), ua::StatusCode::BADDUPLICATEREFERENCENOTALLOWED);
    /// #
    /// # Ok(())
    /// # }
    /// ```
    pub fn add_reference(
        &self,
        source_id: &ua::NodeId,
        reference_type_id: &ua::NodeId,
        target_id: &ua::ExpandedNodeId,
        is_forward: bool,
    ) -> Result<()> {
        let status_code = ua::StatusCode::new(unsafe {
            UA_Server_addReference(
                // SAFETY: Cast to `mut` pointer, function is marked `UA_THREADSAFE`.
                self.0.as_ptr().cast_mut(),
                // SAFETY: The `NodeId` values are used to find internal pointers, are not modified
                // and no references to these variables exist beyond this function call. Passing by
                // value is safe here.
                DataType::to_raw_copy(source_id),
                DataType::to_raw_copy(reference_type_id),
                DataType::to_raw_copy(target_id),
                is_forward,
            )
        });
        Error::verify_good(&status_code)
    }

    /// Deletes a reference between two nodes.
    ///
    /// # Errors
    ///
    /// This fails when deleting the reference fails.
    pub fn delete_reference(
        &self,
        source_node_id: &ua::NodeId,
        reference_type_id: &ua::NodeId,
        target_node_id: &ua::ExpandedNodeId,
        is_forward: bool,
        delete_bidirectional: bool,
    ) -> Result<()> {
        let status_code = ua::StatusCode::new(unsafe {
            UA_Server_deleteReference(
                // SAFETY: Cast to `mut` pointer, function is marked `UA_THREADSAFE`.
                self.0.as_ptr().cast_mut(),
                // SAFETY: The `NodeId` values are used to find internal pointers, are not modified
                // and no references to these variables exist beyond this function call. Passing by
                // value is safe here.
                DataType::to_raw_copy(source_node_id),
                DataType::to_raw_copy(reference_type_id),
                is_forward,
                DataType::to_raw_copy(target_node_id),
                delete_bidirectional,
            )
        });
        Error::verify_good(&status_code)
    }

    /// Writes value to variable node.
    ///
    /// # Errors
    ///
    /// This fails when the variable node cannot be written.
    pub fn write_variable(&self, node_id: &ua::NodeId, value: &ua::Variant) -> Result<()> {
        let status_code = ua::StatusCode::new(unsafe {
            __UA_Server_write(
                // SAFETY: Cast to `mut` pointer, function is marked `UA_THREADSAFE`.
                self.0.as_ptr().cast_mut(),
                node_id.as_ptr(),
                // Passing ownership is trivial with primitive value (`u32`).
                ua::AttributeId::VALUE.into_raw(),
                ua::Variant::data_type(),
                value.as_ptr().cast::<c_void>(),
            )
        });
        Error::verify_good(&status_code)
    }

    /// Writes string value to variable node.
    ///
    /// This is a shortcut and roughly equivalent to the following:
    ///
    /// ```
    /// # use open62541::{ua, DataType as _, Server};
    /// #
    /// # fn write_string(
    /// #     server: &mut Server,
    /// #     node_id: &ua::NodeId,
    /// #     value: &str,
    /// # ) -> anyhow::Result<()> {
    /// let value = ua::String::new(value)?;
    /// let value = ua::Variant::init().with_scalar(&value);
    /// server.write_variable(node_id, &value)?;
    /// # Ok(())
    /// # }
    /// ```
    ///
    /// # Errors
    ///
    /// This fails when the variable node cannot be written.
    pub fn write_variable_string(&self, node_id: &ua::NodeId, value: &str) -> Result<()> {
        let ua_variant = ua::Variant::scalar(ua::String::new(value)?);
        self.write_variable(node_id, &ua_variant)
    }
}

#[allow(clippy::module_name_repetitions)]
pub struct ServerRunner(Arc<ua::Server>);

impl ServerRunner {
    /// Runs the server until interrupted.
    ///
    /// The server is shut down cleanly upon receiving the `SIGINT` signal at which point the method
    /// returns.
    ///
    /// # Errors
    ///
    /// This fails when the server cannot be started.
    pub fn run(self) -> Result<()> {
        let status_code = ua::StatusCode::new(unsafe {
            UA_Server_runUntilInterrupt(
                // SAFETY: Cast to `mut` pointer. Function is not marked `UA_THREADSAFE` but we make
                // sure that it can only be invoked a single time (ownership of `ServerRunner`). The
                // examples in `open62541` demonstrate that running the server in its own thread and
                // interacting with it as we do through `Server` is okay.
                self.0.as_ptr().cast_mut(),
            )
        });
        Error::verify_good(&status_code)
    }
}<|MERGE_RESOLUTION|>--- conflicted
+++ resolved
@@ -174,7 +174,6 @@
         ServerBuilder::default().build()
     }
 
-<<<<<<< HEAD
     /// Translates browse path to node ids.
     /// Returns `ua::BrowsePathResult` with all the found `ua::NodeId`s.
     ///
@@ -194,7 +193,8 @@
         };
         Error::verify_good(&result.status_code())?;
         Ok(result)
-=======
+    }
+
     /// Adds a new namespace to the server. Returns the index of the new namespace.
     ///
     /// If the namespace already exists, it is not re-created but its index is returned.
@@ -332,7 +332,6 @@
             return None;
         }
         Some(found_uri)
->>>>>>> 189dd951
     }
 
     /// Adds node to address space.

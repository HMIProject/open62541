mod data_source;
mod node_context;
mod node_types;
mod read_macro;
mod readable_impls;

use std::{
    ffi::{c_void, CString},
    ptr,
    sync::Arc,
};

use open62541_sys::{
    UA_NodeId, UA_Server, UA_ServerConfig, UA_Server_addDataSourceVariableNode,
    UA_Server_addNamespace, UA_Server_addReference, UA_Server_deleteNode,
    UA_Server_deleteReference, UA_Server_getNamespaceByIndex, UA_Server_getNamespaceByName,
    UA_Server_runUntilInterrupt, UA_Server_translateBrowsePathToNodeIds, __UA_Server_addNode,
    __UA_Server_write, UA_STATUSCODE_BADNOTFOUND,
};

<<<<<<< HEAD
use crate::{ua, Attributes, DataType as _, Error, Readable, Result};
=======
use crate::{ua, Attributes, DataType, Error, Result};
>>>>>>> 208486bb

pub(crate) use self::node_context::NodeContext;
pub use self::{
    data_source::{
        DataSource, DataSourceError, DataSourceReadContext, DataSourceResult,
        DataSourceWriteContext,
    },
    node_types::{Node, ObjectNode, VariableNode},
};

/// Builder for [`Server`].
///
/// Use this to specify additional options when building an OPC UA server.
///
/// # Examples
///
/// ```
/// use open62541::ServerBuilder;
///
/// # #[tokio::main]
/// # async fn main() -> anyhow::Result<()> {
/// #
/// let (server, runner) = ServerBuilder::default()
///     .server_urls(&["opc.tcp://localhost:4840"])
///     .build();
/// #
/// # Ok(())
/// # }
/// ```
#[derive(Default)]
#[allow(clippy::module_name_repetitions)]
pub struct ServerBuilder(ua::ServerConfig);

impl ServerBuilder {
    /// Sets server port.
    ///
    /// This is a shortcut for setting the corresponding server URL `opc.tcp://:<port>` and thus may
    /// overwrite any previously set server URLs from [`server_urls()`](Self::server_urls).
    #[must_use]
    pub fn port(self, port: u16) -> Self {
        self.server_urls(&[&format!("opc.tcp://:{port}")])
    }

    /// Sets server URLs.
    ///
    /// # Panics
    ///
    /// The strings must not contain any NUL bytes.
    #[must_use]
    pub fn server_urls(mut self, server_urls: &[&str]) -> Self {
        let config = self.config_mut();
        let server_urls = server_urls
            .iter()
            .map(|server_url| ua::String::new(server_url).unwrap());
        ua::Array::from_iter(server_urls)
            .move_into_raw(&mut config.serverUrlsSize, &mut config.serverUrls);
        self
    }

    /// Builds OPC UA server.
    #[must_use]
    pub fn build(mut self) -> (Server, ServerRunner) {
        unsafe extern "C" fn destructor_c(
            _server: *mut UA_Server,
            _session_id: *const UA_NodeId,
            _session_context: *mut c_void,
            node_id: *const UA_NodeId,
            node_context: *mut c_void,
        ) {
            // When associating dynamically allocated data with nodes created by this server, we
            // always use `NodeContext`. Therefore, if `node_context` is set at all, we can/must
            // call `NodeContext::consume()` to release that data. No other data must have been
            // stored inside `node_context`.
            //
            // Note: The above assumption is not correct. See issue for more details:
            // <https://github.com/HMIProject/open62541/issues/125>
            //
            // FIXME: Find solution to prevent memory leak.
            if !node_context.is_null() {
                if let Some(node_id) = unsafe { node_id.as_ref() }.map(ua::NodeId::raw_ref) {
                    log::debug!("Destroying node {node_id}, freeing associated data");
                } else {
                    log::debug!("Destroying node, freeing associated data");
                }
                // SAFETY: The node destructor is run only once and we never consume the context
                // outside of it.
                //
                // Note: We must not consume the node context because we cannot be sure that it
                // points to valid memory (see above). We leak memory here. Fix this soon.
                //
                // unsafe {
                //     let _unused = NodeContext::consume(node_context);
                // }
            }
        }

        let config = self.config_mut();

        // PANIC: We never set lifecycle hooks elsewhere in config.
        debug_assert!(config.nodeLifecycle.destructor.is_none());
        config.nodeLifecycle.destructor = Some(destructor_c);

        let server = Arc::new(ua::Server::new_with_config(self.0));

        let runner = ServerRunner(Arc::clone(&server));
        let server = Server(server);
        (server, runner)
    }

    /// Access server configuration.
    fn config_mut(&mut self) -> &mut UA_ServerConfig {
        // SAFETY: Ownership is not given away.
        unsafe { self.0.as_mut() }
    }
}

/// OPC UA server.
///
/// This represents an OPC UA server. Nodes can be added through the several methods below.
///
/// Note: The server must be started with [`ServerRunner::run()`] before it can accept connections
/// from clients.
#[derive(Clone)]
pub struct Server(Arc<ua::Server>);

impl Server {
    /// Creates default server.
    ///
    /// If you need more control over the initialization, use [`ServerBuilder`] instead, and turn it
    /// into [`Server`](crate::Server) by calling [`build()`](ServerBuilder::build).
    ///
    /// # Errors
    ///
    /// See [`ServerBuilder::build()`].
    ///
    /// # Panics
    ///
    /// See [`ServerBuilder::build()`].
    #[must_use]
    pub fn new() -> (Self, ServerRunner) {
        ServerBuilder::default().build()
    }

<<<<<<< HEAD
    /// Read the given `attribute` from `node_id`
    ///
    /// # Usage
    /// Make sure to specify the correct data type as a generic.
    /// Otherwise the call to `read()` will fail at runtime.
    /// Maybe you want to use the macro read!() instead.
    /// It allows to not specify the data type at all,
    /// the type will be generated by the given `ua::AttributeId`.
    ///
    /// # Example
    ///
    /// See `examples/server.rs:read_example()`
    ///
    /// # Errors
    ///
    /// This errors when the given `attribute_id` and the generic type are not
    /// compatible or when the attribute could not be read.
    pub fn read<T: Readable>(
        &self,
        attribute_id: ua::AttributeId,
        node_id: &ua::NodeId,
    ) -> Result<T> {
        unsafe { T::read(self.0.as_ptr(), attribute_id, node_id) }
=======
    /// Adds a new namespace to the server. Returns the index of the new namespace.
    ///
    /// If the namespace already exists, it is not re-created but its index is returned.
    ///
    /// # Panics
    ///
    /// The namespace URI must not contain any NUL bytes.
    ///
    /// # Examples
    ///
    /// ```
    /// # use open62541::ServerBuilder;
    /// #
    /// # #[tokio::main]
    /// # async fn main() -> anyhow::Result<()> {
    /// # let (server, _) = ServerBuilder::default().build();
    /// #
    /// let ns_index = server.add_namespace("http://hmi-project.com/UA/");
    ///
    /// // Application URI takes index 1, new namespaces start at index 2.
    /// assert!(ns_index >= 2);
    /// #
    /// # Ok(())
    /// # }
    /// ```
    #[must_use]
    pub fn add_namespace(&self, namespace_uri: &str) -> u16 {
        let name = CString::new(namespace_uri).expect("namespace URI does not contain NUL bytes");
        let result = unsafe {
            UA_Server_addNamespace(
                // SAFETY: Cast to `mut` pointer, function is marked `UA_THREADSAFE`.
                self.0.as_ptr().cast_mut(),
                name.as_ptr(),
            )
        };
        // PANIC: The only possible errors here are out-of-memory.
        assert!(result != 0, "namespace should have been added");
        result
    }

    /// Looks up namespace by its URI.
    ///
    /// This returns the found namespace index.
    ///
    /// # Examples
    ///
    /// ```
    /// # use open62541::{ServerBuilder, ua};
    /// #
    /// # #[tokio::main]
    /// # async fn main() -> anyhow::Result<()> {
    /// # let (server, _) = ServerBuilder::default().build();
    /// #
    /// let ns_index = server.add_namespace("http://hmi-project.com/UA/");
    ///
    /// let ns_uri = ua::String::new("http://hmi-project.com/UA/").unwrap();
    /// assert_eq!(server.get_namespace_by_name(&ns_uri), Some(ns_index));
    /// #
    /// # Ok(())
    /// # }
    /// ```
    #[must_use]
    pub fn get_namespace_by_name(&self, namespace_uri: &ua::String) -> Option<u16> {
        let mut found_index = 0;
        let status_code = ua::StatusCode::new(unsafe {
            UA_Server_getNamespaceByName(
                // SAFETY: Cast to `mut` pointer, function is marked `UA_THREADSAFE`.
                self.0.as_ptr().cast_mut(),
                // SAFETY: The `String` is used for comparison with internal strings only. It is not
                // changed and it is only used in the scope of the function. This means ownership is
                // preserved and passing by value is safe here.
                DataType::to_raw_copy(namespace_uri),
                ptr::addr_of_mut!(found_index),
            )
        });
        if !status_code.is_good() {
            debug_assert_eq!(status_code.code(), UA_STATUSCODE_BADNOTFOUND);
            return None;
        }
        // Namespace index is always expected to fit into `u16`.
        found_index.try_into().ok()
    }

    /// Looks up namespace by its index.
    ///
    /// This returns the found namespace URI.
    ///
    /// # Examples
    ///
    /// ```
    /// # use open62541::{ServerBuilder, ua};
    /// #
    /// # #[tokio::main]
    /// # async fn main() -> anyhow::Result<()> {
    /// # let (server, _) = ServerBuilder::default().build();
    /// #
    /// let ns_index = server.add_namespace("http://hmi-project.com/UA/");
    ///
    /// let ns_uri = ua::String::new("http://hmi-project.com/UA/").unwrap();
    /// assert_eq!(server.get_namespace_by_index(ns_index), Some(ns_uri));
    /// #
    /// # Ok(())
    /// # }
    /// ```
    ///
    /// Namespace index 0 is always the OPC UA namespace with a fixed URI:
    ///
    /// ```
    /// # use open62541::{ServerBuilder, ua};
    /// #
    /// # #[tokio::main]
    /// # async fn main() -> anyhow::Result<()> {
    /// # let (server, _) = ServerBuilder::default().build();
    /// #
    /// let ns_uri = ua::String::new("http://opcfoundation.org/UA/").unwrap();
    /// assert_eq!(server.get_namespace_by_index(0), Some(ns_uri));
    /// #
    /// # Ok(())
    /// # }
    /// ```
    #[must_use]
    pub fn get_namespace_by_index(&self, namespace_index: u16) -> Option<ua::String> {
        let mut found_uri = ua::String::init();
        let status_code = ua::StatusCode::new(unsafe {
            UA_Server_getNamespaceByIndex(
                // SAFETY: Cast to `mut` pointer, function is marked `UA_THREADSAFE`.
                self.0.as_ptr().cast_mut(),
                namespace_index.into(),
                found_uri.as_mut_ptr(),
            )
        });
        if !status_code.is_good() {
            // PANIC: The only other possible errors here are out-of-memory.
            debug_assert_eq!(status_code.code(), UA_STATUSCODE_BADNOTFOUND);
            return None;
        }
        Some(found_uri)
>>>>>>> 208486bb
    }

    /// Adds node to address space.
    ///
    /// This returns the node ID that was actually inserted (when no explicit requested new node ID
    /// was given in `node`).
    ///
    /// # Errors
    ///
    /// This fails when the node cannot be added.
    pub fn add_node<T: Attributes>(&self, node: Node<T>) -> Result<ua::NodeId> {
        let Node {
            requested_new_node_id,
            parent_node_id,
            reference_type_id,
            browse_name,
            type_definition,
            attributes,
            context,
        } = node;

        let mut out_node_id = ua::NodeId::null();

        let status_code = ua::StatusCode::new(unsafe {
            __UA_Server_addNode(
                // SAFETY: Cast to `mut` pointer, function is marked `UA_THREADSAFE`.
                self.0.as_ptr().cast_mut(),
                // Passing ownership is trivial with primitive value (`u32`).
                attributes.node_class().clone().into_raw(),
                requested_new_node_id.as_ptr(),
                parent_node_id.as_ptr(),
                reference_type_id.as_ptr(),
                // TODO: Verify that `__UA_Server_addNode()` takes ownership.
                browse_name.clone().into_raw(),
                type_definition.as_ptr(),
                attributes.as_node_attributes().as_ptr(),
                attributes.attribute_type(),
                context.map_or(ptr::null_mut(), NodeContext::leak),
                out_node_id.as_mut_ptr(),
            )
        });
        Error::verify_good(&status_code)?;

        Ok(out_node_id)
    }

    /// Adds object node to address space.
    ///
    /// # Errors
    ///
    /// This fails when the node cannot be added.
    pub fn add_object_node(&self, object_node: ObjectNode) -> Result<()> {
        let status_code = ua::StatusCode::new(unsafe {
            __UA_Server_addNode(
                // SAFETY: Cast to `mut` pointer, function is marked `UA_THREADSAFE`.
                self.0.as_ptr().cast_mut(),
                // Passing ownership is trivial with primitive value (`u32`).
                ua::NodeClass::OBJECT.into_raw(),
                object_node.requested_new_node_id.as_ptr(),
                object_node.parent_node_id.as_ptr(),
                object_node.reference_type_id.as_ptr(),
                // TODO: Verify that `__UA_Server_addNode()` takes ownership.
                object_node.browse_name.into_raw(),
                object_node.type_definition.as_ptr(),
                object_node.attributes.as_node_attributes().as_ptr(),
                ua::ObjectAttributes::data_type(),
                ptr::null_mut(),
                ptr::null_mut(),
            )
        });
        Error::verify_good(&status_code)
    }

    /// Adds variable node to address space.
    ///
    /// # Errors
    ///
    /// This fails when the node cannot be added.
    pub fn add_variable_node(&self, variable_node: VariableNode) -> Result<()> {
        let status_code = ua::StatusCode::new(unsafe {
            __UA_Server_addNode(
                // SAFETY: Cast to `mut` pointer, function is marked `UA_THREADSAFE`.
                self.0.as_ptr().cast_mut(),
                // Passing ownership is trivial with primitive value (`u32`).
                ua::NodeClass::VARIABLE.into_raw(),
                variable_node.requested_new_node_id.as_ptr(),
                variable_node.parent_node_id.as_ptr(),
                variable_node.reference_type_id.as_ptr(),
                // TODO: Verify that `__UA_Server_addNode()` takes ownership.
                variable_node.browse_name.into_raw(),
                variable_node.type_definition.as_ptr(),
                variable_node.attributes.as_node_attributes().as_ptr(),
                ua::VariableAttributes::data_type(),
                ptr::null_mut(),
                ptr::null_mut(),
            )
        });
        Error::verify_good(&status_code)
    }

    /// Adds variable node with data source to address space.
    ///
    /// # Errors
    ///
    /// This fails when the node cannot be added.
    pub fn add_data_source_variable_node(
        &self,
        variable_node: VariableNode,
        data_source: impl DataSource + 'static,
    ) -> Result<()> {
        // SAFETY: We store `node_context` inside the node to keep `data_source` alive.
        let (data_source, node_context) = unsafe { data_source::wrap_data_source(data_source) };
        let status_code = ua::StatusCode::new(unsafe {
            UA_Server_addDataSourceVariableNode(
                // SAFETY: Cast to `mut` pointer, function is marked `UA_THREADSAFE`.
                self.0.as_ptr().cast_mut(),
                // TODO: Verify that `UA_Server_addDataSourceVariableNode()` takes ownership.
                variable_node.requested_new_node_id.into_raw(),
                // TODO: Verify that `UA_Server_addDataSourceVariableNode()` takes ownership.
                variable_node.parent_node_id.into_raw(),
                // TODO: Verify that `UA_Server_addDataSourceVariableNode()` takes ownership.
                variable_node.reference_type_id.into_raw(),
                // TODO: Verify that `UA_Server_addDataSourceVariableNode()` takes ownership.
                variable_node.browse_name.into_raw(),
                // TODO: Verify that `UA_Server_addDataSourceVariableNode()` takes ownership.
                variable_node.type_definition.into_raw(),
                // TODO: Verify that `UA_Server_addDataSourceVariableNode()` takes ownership.
                variable_node.attributes.into_raw(),
                data_source,
                node_context.leak(),
                ptr::null_mut(),
            )
        });
        // In case of an error, the node context has already been freed by the destructor. We must
        // not consume it ourselves (to avoid double-freeing). In case of success, the node context
        // will be consumed when the node is eventually deleted (`UA_ServerConfig::nodeLifecycle`).
        Error::verify_good(&status_code)
    }

    /// Deletes node from address space.
    ///
    /// This also deletes all references leading to the node.
    ///
    /// # Errors
    ///
    /// This fails when the node cannot be deleted.
    pub fn delete_node(&self, node_id: &ua::NodeId) -> Result<()> {
        let status_code = ua::StatusCode::new(unsafe {
            UA_Server_deleteNode(
                // SAFETY: Cast to `mut` pointer, function is marked `UA_THREADSAFE`.
                self.0.as_ptr().cast_mut(),
                // SAFETY: `UA_Server_deleteNode()` expects the node ID passed by value but does not
                // take ownership.
                ua::NodeId::to_raw_copy(node_id),
                // Delete all references to this node.
                true,
            )
        });
        Error::verify_good(&status_code)
    }

    /// Adds a reference from one node to another.
    ///
    /// # Errors
    ///
    /// This fails when adding the reference fails.
    ///
    /// # Examples
    ///
    /// ```
    /// # use open62541::{DataType as _, Node, ServerBuilder, ua};
    /// # use open62541_sys::{
    /// #     UA_NS0ID_HASCOMPONENT, UA_NS0ID_OBJECTSFOLDER, UA_NS0ID_ROOTFOLDER, UA_NS0ID_STRING,
    /// # };
    /// use open62541_sys::{UA_NS0ID_ORGANIZES};
    ///
    /// # #[tokio::main]
    /// # async fn main() -> anyhow::Result<()> {
    /// # let (server, _) = ServerBuilder::default().build();
    /// #
    /// // let parent_one_node_id = server.add_node(/* snip */)?;
    /// # let parent_one_node_id = server.add_node(Node::new(
    /// #     ua::NodeId::ns0(UA_NS0ID_OBJECTSFOLDER),
    /// #     ua::NodeId::ns0(UA_NS0ID_ORGANIZES),
    /// #     ua::QualifiedName::new(1, "ParentOne"),
    /// #     ua::ObjectAttributes::init(),
    /// # ))?;
    /// // let parent_two_node_id = server.add_node(/* snip */)?;
    /// # let parent_two_node_id = server.add_node(Node::new(
    /// #     ua::NodeId::ns0(UA_NS0ID_OBJECTSFOLDER),
    /// #     ua::NodeId::ns0(UA_NS0ID_ORGANIZES),
    /// #     ua::QualifiedName::new(1, "ParentTwo"),
    /// #     ua::ObjectAttributes::init(),
    /// # ))?;
    ///
    /// let variable_node_id = server.add_node(Node::new(
    ///     parent_one_node_id.clone(),
    ///     ua::NodeId::ns0(UA_NS0ID_ORGANIZES),
    ///     ua::QualifiedName::new(1, "Variable"),
    ///     ua::VariableAttributes::init(),
    /// ))?;
    ///
    /// // This makes the variable available in two parents.
    /// server.add_reference(
    ///     &parent_two_node_id,
    ///     &ua::NodeId::ns0(UA_NS0ID_ORGANIZES),
    ///     &variable_node_id.clone().into_expanded_node_id(),
    ///     true,
    /// )?;
    ///
    /// // Duplicating an existing reference is not allowed.
    /// let error = server.add_reference(
    ///     &parent_one_node_id,
    ///     &ua::NodeId::ns0(UA_NS0ID_ORGANIZES),
    ///     &variable_node_id.clone().into_expanded_node_id(),
    ///     true,
    /// ).unwrap_err();
    /// assert_eq!(error.status_code(), ua::StatusCode::BADDUPLICATEREFERENCENOTALLOWED);
    /// #
    /// # Ok(())
    /// # }
    /// ```
    pub fn add_reference(
        &self,
        source_id: &ua::NodeId,
        reference_type_id: &ua::NodeId,
        target_id: &ua::ExpandedNodeId,
        is_forward: bool,
    ) -> Result<()> {
        let status_code = ua::StatusCode::new(unsafe {
            UA_Server_addReference(
                // SAFETY: Cast to `mut` pointer, function is marked `UA_THREADSAFE`.
                self.0.as_ptr().cast_mut(),
                // SAFETY: The `NodeId` values are used to find internal pointers, are not modified
                // and no references to these variables exist beyond this function call. Passing by
                // value is safe here.
                DataType::to_raw_copy(source_id),
                DataType::to_raw_copy(reference_type_id),
                DataType::to_raw_copy(target_id),
                is_forward,
            )
        });
        Error::verify_good(&status_code)
    }

    /// Deletes a reference between two nodes.
    ///
    /// # Errors
    ///
    /// This fails when deleting the reference fails.
    pub fn delete_reference(
        &self,
        source_node_id: &ua::NodeId,
        reference_type_id: &ua::NodeId,
        target_node_id: &ua::ExpandedNodeId,
        is_forward: bool,
        delete_bidirectional: bool,
    ) -> Result<()> {
        let status_code = ua::StatusCode::new(unsafe {
            UA_Server_deleteReference(
                // SAFETY: Cast to `mut` pointer, function is marked `UA_THREADSAFE`.
                self.0.as_ptr().cast_mut(),
                // SAFETY: The `NodeId` values are used to find internal pointers, are not modified
                // and no references to these variables exist beyond this function call. Passing by
                // value is safe here.
                DataType::to_raw_copy(source_node_id),
                DataType::to_raw_copy(reference_type_id),
                is_forward,
                DataType::to_raw_copy(target_node_id),
                delete_bidirectional,
            )
        });
        Error::verify_good(&status_code)
    }

    /// Translates browse path to node IDs.
    ///
    /// # Errors
    ///
    /// An error will be returned if the translation was not successful.
    ///
    /// # Examples
    ///
    /// ```
    /// # use open62541::{DataType as _, ServerBuilder, ua};
    /// use open62541_sys::{
    ///     UA_NS0ID_SERVER_SERVERSTATUS, UA_NS0ID_SERVER_SERVERSTATUS_BUILDINFO_PRODUCTNAME,
    /// };
    ///
    /// # #[tokio::main]
    /// # async fn main() -> anyhow::Result<()> {
    /// # let (server, _) = ServerBuilder::default().build();
    /// #
    /// let target_name_1 = ua::QualifiedName::new(0, "BuildInfo");
    /// let target_name_2 = ua::QualifiedName::new(0, "ProductName");
    ///
    /// let targets = server.translate_browse_path_to_node_ids(&ua::BrowsePath::init()
    ///     .with_starting_node(&ua::NodeId::ns0(UA_NS0ID_SERVER_SERVERSTATUS))
    ///     .with_relative_path(&ua::RelativePath::init()
    ///         .with_elements(&[
    ///             ua::RelativePathElement::init().with_target_name(&target_name_1),
    ///             ua::RelativePathElement::init().with_target_name(&target_name_2),
    ///         ])
    ///     )
    /// )?;
    ///
    /// // Translation above returns a single target.
    /// assert_eq!(targets.len(), 1);
    /// let target = &targets[0];
    ///
    /// // The given path leads to the right node ID.
    /// assert_eq!(
    ///     target.target_id(),
    ///     &ua::NodeId::ns0(UA_NS0ID_SERVER_SERVERSTATUS_BUILDINFO_PRODUCTNAME)
    ///         .into_expanded_node_id()
    /// );
    ///
    /// // All relative path elements were processed.
    /// assert_eq!(target.remaining_path_index(), None);
    /// #
    /// # Ok(())
    /// # }
    /// ```
    pub fn translate_browse_path_to_node_ids(
        &self,
        browse_path: &ua::BrowsePath,
    ) -> Result<ua::Array<ua::BrowsePathTarget>> {
        let result = unsafe {
            ua::BrowsePathResult::from_raw(UA_Server_translateBrowsePathToNodeIds(
                // SAFETY: Cast to `mut` pointer, function is marked `UA_THREADSAFE`.
                self.0.as_ptr().cast_mut(),
                browse_path.as_ptr(),
            ))
        };
        Error::verify_good(&result.status_code())?;
        let targets = result
            .targets()
            .ok_or(Error::internal("translation should return targets"))?;
        Ok(targets)
    }

    /// Writes value to variable node.
    ///
    /// # Errors
    ///
    /// This fails when the variable node cannot be written.
    pub fn write_variable(&self, node_id: &ua::NodeId, value: &ua::Variant) -> Result<()> {
        let status_code = ua::StatusCode::new(unsafe {
            __UA_Server_write(
                // SAFETY: Cast to `mut` pointer, function is marked `UA_THREADSAFE`.
                self.0.as_ptr().cast_mut(),
                node_id.as_ptr(),
                // Passing ownership is trivial with primitive value (`u32`).
                ua::AttributeId::VALUE.into_raw(),
                ua::Variant::data_type(),
                value.as_ptr().cast::<c_void>(),
            )
        });
        Error::verify_good(&status_code)
    }

    /// Writes string value to variable node.
    ///
    /// This is a shortcut and roughly equivalent to the following:
    ///
    /// ```
    /// # use open62541::{ua, DataType as _, Server};
    /// #
    /// # fn write_string(
    /// #     server: &mut Server,
    /// #     node_id: &ua::NodeId,
    /// #     value: &str,
    /// # ) -> anyhow::Result<()> {
    /// let value = ua::String::new(value)?;
    /// let value = ua::Variant::init().with_scalar(&value);
    /// server.write_variable(node_id, &value)?;
    /// # Ok(())
    /// # }
    /// ```
    ///
    /// # Errors
    ///
    /// This fails when the variable node cannot be written.
    pub fn write_variable_string(&self, node_id: &ua::NodeId, value: &str) -> Result<()> {
        let ua_variant = ua::Variant::scalar(ua::String::new(value)?);
        self.write_variable(node_id, &ua_variant)
    }
}

#[allow(clippy::module_name_repetitions)]
pub struct ServerRunner(Arc<ua::Server>);

impl ServerRunner {
    /// Runs the server until interrupted.
    ///
    /// The server is shut down cleanly upon receiving the `SIGINT` signal at which point the method
    /// returns.
    ///
    /// # Errors
    ///
    /// This fails when the server cannot be started.
    pub fn run(self) -> Result<()> {
        let status_code = ua::StatusCode::new(unsafe {
            UA_Server_runUntilInterrupt(
                // SAFETY: Cast to `mut` pointer. Function is not marked `UA_THREADSAFE` but we make
                // sure that it can only be invoked a single time (ownership of `ServerRunner`). The
                // examples in `open62541` demonstrate that running the server in its own thread and
                // interacting with it as we do through `Server` is okay.
                self.0.as_ptr().cast_mut(),
            )
        });
        Error::verify_good(&status_code)
    }
}<|MERGE_RESOLUTION|>--- conflicted
+++ resolved
@@ -18,11 +18,7 @@
     __UA_Server_write, UA_STATUSCODE_BADNOTFOUND,
 };
 
-<<<<<<< HEAD
-use crate::{ua, Attributes, DataType as _, Error, Readable, Result};
-=======
-use crate::{ua, Attributes, DataType, Error, Result};
->>>>>>> 208486bb
+use crate::{ua, Attributes, DataType, Error, Readable, Result};
 
 pub(crate) use self::node_context::NodeContext;
 pub use self::{
@@ -166,7 +162,6 @@
         ServerBuilder::default().build()
     }
 
-<<<<<<< HEAD
     /// Read the given `attribute` from `node_id`
     ///
     /// # Usage
@@ -190,7 +185,8 @@
         node_id: &ua::NodeId,
     ) -> Result<T> {
         unsafe { T::read(self.0.as_ptr(), attribute_id, node_id) }
-=======
+    }
+
     /// Adds a new namespace to the server. Returns the index of the new namespace.
     ///
     /// If the namespace already exists, it is not re-created but its index is returned.
@@ -328,7 +324,6 @@
             return None;
         }
         Some(found_uri)
->>>>>>> 208486bb
     }
 
     /// Adds node to address space.

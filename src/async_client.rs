--- conflicted
+++ resolved
@@ -102,11 +102,7 @@
     ///
     /// [`read_attribute()`]: Self::read_attribute
     pub async fn read_value(&self, node_id: &ua::NodeId) -> Result<ua::DataValue, Error> {
-<<<<<<< HEAD
-        read_attribute(&self.client, node_id, &ua::AttributeId::VALUE).await
-=======
         self.read_attribute(node_id, &ua::AttributeId::VALUE).await
->>>>>>> c7ba76b6
     }
 
     /// Writes node value.
